[package]
name = "substrate-common"
<<<<<<< HEAD
version = "0.2.0"
=======
version = "0.2.1"
>>>>>>> 53a51a75
edition = "2021"
rust-version = "1.89"
authors = ["Atomize"]
description = "Shared utilities and logging schema for the Substrate command tracing ecosystem"
license = "MIT"
repository = "https://github.com/atomize-hq/substrate"
keywords = ["tracing", "logging", "utilities"]
categories = ["development-tools::debugging"]

[dependencies]
anyhow = "1.0"
dirs = "5.0"
serde = { version = "1.0", features = ["derive"] }
serde_json = "1.0"
chrono = { version = "0.4", features = ["serde"] }
regex = "1.11"
serde_yaml = "0.9"

[dev-dependencies]
tempfile = "3.0"<|MERGE_RESOLUTION|>--- conflicted
+++ resolved
@@ -1,10 +1,6 @@
 [package]
 name = "substrate-common"
-<<<<<<< HEAD
-version = "0.2.0"
-=======
 version = "0.2.1"
->>>>>>> 53a51a75
 edition = "2021"
 rust-version = "1.89"
 authors = ["Atomize"]
