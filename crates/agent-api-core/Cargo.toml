--- conflicted
+++ resolved
@@ -1,10 +1,6 @@
 [package]
 name = "agent-api-core"
-<<<<<<< HEAD
-version = "0.2.0"
-=======
 version = "0.2.1"
->>>>>>> 53a51a75
 edition = "2021"
 
 [dependencies]
@@ -13,10 +9,6 @@
 serde = { version = "1", features = ["derive"] }
 serde_json = "1"
 tower = "0.5"
-<<<<<<< HEAD
-agent-api-types = { version = "0.2.0", path = "../agent-api-types" }
-=======
 agent-api-types = { version = "0.2.1", path = "../agent-api-types" }
->>>>>>> 53a51a75
 thiserror = "1"
 async-trait = "0.1"