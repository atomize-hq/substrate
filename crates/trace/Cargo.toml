[package]
name = "substrate-trace"
<<<<<<< HEAD
version = "0.2.0"
edition = "2021"

[dependencies]
substrate-common = { version = "0.2.0", path = "../common" }
=======
version = "0.2.1"
edition = "2021"

[dependencies]
substrate-common = { version = "0.2.1", path = "../common" }
>>>>>>> 53a51a75
serde = { version = "1.0", features = ["derive"] }
serde_json = "1.0"
chrono = { version = "0.4", features = ["serde"] }
uuid = { version = "1.11", features = ["v7", "serde"] }
anyhow = "1.0"
tracing = "0.1"
sha2 = "0.10"
dirs = "6.0"
once_cell = "1.19"
parking_lot = "0.12"

tempfile = "3.8"

[features]
default = []

[dev-dependencies]
tempfile = "3.8"
tokio = { version = "1.35", features = ["full"] }<|MERGE_RESOLUTION|>--- conflicted
+++ resolved
@@ -1,18 +1,10 @@
 [package]
 name = "substrate-trace"
-<<<<<<< HEAD
-version = "0.2.0"
-edition = "2021"
-
-[dependencies]
-substrate-common = { version = "0.2.0", path = "../common" }
-=======
 version = "0.2.1"
 edition = "2021"
 
 [dependencies]
 substrate-common = { version = "0.2.1", path = "../common" }
->>>>>>> 53a51a75
 serde = { version = "1.0", features = ["derive"] }
 serde_json = "1.0"
 chrono = { version = "0.4", features = ["serde"] }
