[package]
name = "substrate-telemetry"
<<<<<<< HEAD
version = "0.2.0"
=======
version = "0.2.1"
>>>>>>> 53a51a75
edition = "2021"
authors = ["Substrate Team"]

[lib]
name = "substrate_telemetry"

[dependencies]
libc = "0.2"
lazy_static = "1.4"
serde = { version = "1.0", features = ["derive"] }
serde_json = "1.0"
chrono = { version = "0.4", features = ["serde"] }
uuid = { version = "1.10", features = ["v7", "serde"] }
<<<<<<< HEAD
substrate-common = { version = "0.2.0", path = "../common" }
=======
substrate-common = { version = "0.2.1", path = "../common" }
>>>>>>> 53a51a75

[dev-dependencies]
tempfile = "3.8"

[features]
default = []
debug = []  # Enable debug output<|MERGE_RESOLUTION|>--- conflicted
+++ resolved
@@ -1,10 +1,6 @@
 [package]
 name = "substrate-telemetry"
-<<<<<<< HEAD
-version = "0.2.0"
-=======
 version = "0.2.1"
->>>>>>> 53a51a75
 edition = "2021"
 authors = ["Substrate Team"]
 
@@ -18,11 +14,7 @@
 serde_json = "1.0"
 chrono = { version = "0.4", features = ["serde"] }
 uuid = { version = "1.10", features = ["v7", "serde"] }
-<<<<<<< HEAD
-substrate-common = { version = "0.2.0", path = "../common" }
-=======
 substrate-common = { version = "0.2.1", path = "../common" }
->>>>>>> 53a51a75
 
 [dev-dependencies]
 tempfile = "3.8"
