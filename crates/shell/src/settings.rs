--- conflicted
+++ resolved
@@ -97,14 +97,7 @@
         "SUBSTRATE_WORLD_ROOT_PATH",
         settings.path.to_string_lossy().to_string(),
     );
-<<<<<<< HEAD
-    env::set_var(
-        "SUBSTRATE_CAGED",
-        if settings.caged { "true" } else { "false" },
-    );
-=======
     env::set_var("SUBSTRATE_CAGED", if settings.caged { "1" } else { "0" });
->>>>>>> e8b6cd81
 }
 
 pub(crate) fn world_root_from_env() -> WorldRootSettings {
@@ -126,13 +119,7 @@
     };
     let caged = env::var("SUBSTRATE_CAGED")
         .ok()
-<<<<<<< HEAD
         .and_then(|value| parse_bool_flag(&value))
-=======
-        .map(|raw| parse_bool("SUBSTRATE_CAGED", &raw))
-        .transpose()
-        .unwrap_or(Some(true))
->>>>>>> e8b6cd81
         .unwrap_or(true);
     WorldRootSettings { mode, path, caged }
 }
@@ -241,12 +228,8 @@
     }
 
     if let Ok(raw) = env::var("SUBSTRATE_CAGED") {
-<<<<<<< HEAD
         let parsed = parse_bool_env("SUBSTRATE_CAGED", &raw)?;
         partial.caged = Some(parsed);
-=======
-        partial.caged = Some(parse_bool("SUBSTRATE_CAGED", &raw)?);
->>>>>>> e8b6cd81
     }
 
     Ok(partial)
@@ -290,14 +273,6 @@
         TomlValue::Integer(_) => "integer",
         TomlValue::String(_) => "string",
         TomlValue::Table(_) => "table",
-    }
-}
-
-fn parse_bool(key: &str, raw: &str) -> Result<bool> {
-    match raw.to_ascii_lowercase().as_str() {
-        "1" | "true" | "yes" => Ok(true),
-        "0" | "false" | "no" => Ok(false),
-        other => bail!("{key} must be true/false/1/0 (found {other})"),
     }
 }
 
@@ -367,16 +342,11 @@
         if let Some(root) = root_path {
             body.push_str(&format!("root_path = \"{}\"\n", root.display()));
         }
-<<<<<<< HEAD
         if let Some(flag) = caged {
             body.push_str(&format!(
                 "caged = {}\n",
                 if flag { "true" } else { "false" }
             ));
-=======
-        if let Some(caged) = caged {
-            body.push_str(&format!("caged = {caged}\n"));
->>>>>>> e8b6cd81
         }
         std::fs::write(path, body).expect("write settings file");
     }
@@ -417,11 +387,7 @@
             ("SUBSTRATE_HOME", Some(home.display().to_string())),
             ("SUBSTRATE_WORLD_ROOT_MODE", Some("custom".into())),
             ("SUBSTRATE_WORLD_ROOT_PATH", Some("/env/root".into())),
-<<<<<<< HEAD
             ("SUBSTRATE_CAGED", Some("false".into())),
-=======
-            ("SUBSTRATE_CAGED", None),
->>>>>>> e8b6cd81
         ]);
         let launch_dir = temp.path().join("project");
         std::fs::create_dir_all(&launch_dir).unwrap();
@@ -430,31 +396,6 @@
 
         assert_eq!(settings.mode, WorldRootMode::Custom);
         assert_eq!(settings.path, PathBuf::from("/env/root"));
-<<<<<<< HEAD
-=======
-        assert!(settings.caged);
-    }
-
-    #[test]
-    #[serial]
-    fn resolve_world_root_respects_env_caged_when_unset_elsewhere() {
-        let temp = TempDir::new().unwrap();
-        let home = setup_substrate_home(&temp);
-        let _env = EnvGuard::new(vec![
-            ("SUBSTRATE_HOME", Some(home.display().to_string())),
-            ("SUBSTRATE_WORLD_ROOT_MODE", None),
-            ("SUBSTRATE_WORLD_ROOT_PATH", None),
-            ("SUBSTRATE_CAGED", Some("0".into())),
-        ]);
-        let launch_dir = temp.path().join("workspace");
-        std::fs::create_dir_all(&launch_dir).unwrap();
-
-        let settings =
-            resolve_world_root(None, None, None, &launch_dir).expect("env caged settings");
-
-        assert_eq!(settings.mode, WorldRootMode::Project);
-        assert_eq!(settings.path, launch_dir);
->>>>>>> e8b6cd81
         assert!(!settings.caged);
     }
 
@@ -464,20 +405,12 @@
         let temp = TempDir::new().unwrap();
         let home = setup_substrate_home(&temp);
         let config_path = home.join("config.toml");
-<<<<<<< HEAD
         write_world_settings(&config_path, "follow-cwd", None, Some(true));
-=======
-        write_world_settings(&config_path, "follow-cwd", None, None);
->>>>>>> e8b6cd81
         let _env = EnvGuard::new(vec![
             ("SUBSTRATE_HOME", Some(home.display().to_string())),
             ("SUBSTRATE_WORLD_ROOT_MODE", Some("custom".into())),
             ("SUBSTRATE_WORLD_ROOT_PATH", Some("/env/root".into())),
-<<<<<<< HEAD
             ("SUBSTRATE_CAGED", Some("false".into())),
-=======
-            ("SUBSTRATE_CAGED", None),
->>>>>>> e8b6cd81
         ]);
         let launch_dir = temp.path().join("project");
         std::fs::create_dir_all(&launch_dir).unwrap();
@@ -499,149 +432,13 @@
             &config_path,
             "project",
             Some(Path::new("/global/root")),
-<<<<<<< HEAD
             Some(true),
-=======
-            None,
->>>>>>> e8b6cd81
         );
         let _env = EnvGuard::new(vec![
             ("SUBSTRATE_HOME", Some(home.display().to_string())),
             ("SUBSTRATE_WORLD_ROOT_MODE", Some("custom".into())),
             ("SUBSTRATE_WORLD_ROOT_PATH", Some("/env/root".into())),
-<<<<<<< HEAD
             ("SUBSTRATE_CAGED", Some("false".into())),
-=======
-            ("SUBSTRATE_CAGED", None),
->>>>>>> e8b6cd81
-        ]);
-        let launch_dir = temp.path().join("project");
-        std::fs::create_dir_all(launch_dir.join(".substrate")).unwrap();
-        let dir_settings = launch_dir.join(".substrate/settings.toml");
-<<<<<<< HEAD
-        write_world_settings(
-            &dir_settings,
-            "custom",
-            Some(Path::new("/dir/root")),
-            Some(false),
-        );
-=======
-        write_world_settings(&dir_settings, "custom", Some(Path::new("/dir/root")), None);
->>>>>>> e8b6cd81
-
-        let settings =
-            resolve_world_root(None, None, None, &launch_dir).expect("dir config settings");
-
-        assert_eq!(settings.mode, WorldRootMode::Custom);
-        assert_eq!(settings.path, PathBuf::from("/dir/root"));
-<<<<<<< HEAD
-=======
-        assert!(settings.caged);
-    }
-
-    #[test]
-    #[serial]
-    fn resolve_world_root_uses_directory_caged_value() {
-        let temp = TempDir::new().unwrap();
-        let home = setup_substrate_home(&temp);
-        let _env = EnvGuard::new(vec![
-            ("SUBSTRATE_HOME", Some(home.display().to_string())),
-            ("SUBSTRATE_CAGED", Some("1".into())),
-        ]);
-        let launch_dir = temp.path().join("project");
-        std::fs::create_dir_all(launch_dir.join(".substrate")).unwrap();
-        let dir_settings = launch_dir.join(".substrate/settings.toml");
-        write_world_settings(
-            &dir_settings,
-            "project",
-            Some(Path::new("/dir/root")),
-            Some(false),
-        );
-
-        let settings =
-            resolve_world_root(None, None, None, &launch_dir).expect("dir caged settings");
-
-        assert_eq!(settings.mode, WorldRootMode::Project);
-        assert_eq!(settings.path, PathBuf::from("/dir/root"));
->>>>>>> e8b6cd81
-        assert!(!settings.caged);
-    }
-
-    #[test]
-    #[serial]
-    fn resolve_world_root_prefers_cli_over_all_other_sources() {
-        let temp = TempDir::new().unwrap();
-        let home = setup_substrate_home(&temp);
-        let config_path = home.join("config.toml");
-        write_world_settings(
-            &config_path,
-            "project",
-            Some(Path::new("/global/root")),
-<<<<<<< HEAD
-            Some(true),
-=======
-            None,
->>>>>>> e8b6cd81
-        );
-        let _env = EnvGuard::new(vec![
-            ("SUBSTRATE_HOME", Some(home.display().to_string())),
-            ("SUBSTRATE_WORLD_ROOT_MODE", Some("project".into())),
-            ("SUBSTRATE_WORLD_ROOT_PATH", Some("/env/root".into())),
-<<<<<<< HEAD
-            ("SUBSTRATE_CAGED", Some("false".into())),
-=======
-            ("SUBSTRATE_CAGED", None),
->>>>>>> e8b6cd81
-        ]);
-        let launch_dir = temp.path().join("project");
-        std::fs::create_dir_all(launch_dir.join(".substrate")).unwrap();
-        let dir_settings = launch_dir.join(".substrate/settings.toml");
-<<<<<<< HEAD
-        write_world_settings(
-            &dir_settings,
-            "custom",
-            Some(Path::new("/dir/root")),
-            Some(false),
-        );
-=======
-        write_world_settings(&dir_settings, "custom", Some(Path::new("/dir/root")), None);
->>>>>>> e8b6cd81
-        let cli_path = PathBuf::from("/cli/root");
-
-        let settings = resolve_world_root(
-            Some(WorldRootMode::Custom),
-            Some(cli_path.clone()),
-<<<<<<< HEAD
-            Some(true),
-=======
-            None,
->>>>>>> e8b6cd81
-            &launch_dir,
-        )
-        .expect("cli settings");
-
-        assert_eq!(settings.mode, WorldRootMode::Custom);
-        assert_eq!(settings.path, cli_path);
-        assert!(settings.caged);
-<<<<<<< HEAD
-=======
-    }
-
-    #[test]
-    #[serial]
-    fn resolve_world_root_prefers_cli_caged_over_other_sources() {
-        let temp = TempDir::new().unwrap();
-        let home = setup_substrate_home(&temp);
-        let config_path = home.join("config.toml");
-        write_world_settings(
-            &config_path,
-            "project",
-            Some(Path::new("/global/root")),
-            Some(false),
-        );
-        let _env = EnvGuard::new(vec![
-            ("SUBSTRATE_HOME", Some(home.display().to_string())),
-            ("SUBSTRATE_CAGED", Some("0".into())),
         ]);
         let launch_dir = temp.path().join("project");
         std::fs::create_dir_all(launch_dir.join(".substrate")).unwrap();
@@ -652,18 +449,55 @@
             Some(Path::new("/dir/root")),
             Some(false),
         );
+
+        let settings =
+            resolve_world_root(None, None, None, &launch_dir).expect("dir config settings");
+
+        assert_eq!(settings.mode, WorldRootMode::Custom);
+        assert_eq!(settings.path, PathBuf::from("/dir/root"));
+        assert!(!settings.caged);
+    }
+
+    #[test]
+    #[serial]
+    fn resolve_world_root_prefers_cli_over_all_other_sources() {
+        let temp = TempDir::new().unwrap();
+        let home = setup_substrate_home(&temp);
+        let config_path = home.join("config.toml");
+        write_world_settings(
+            &config_path,
+            "project",
+            Some(Path::new("/global/root")),
+            Some(true),
+        );
+        let _env = EnvGuard::new(vec![
+            ("SUBSTRATE_HOME", Some(home.display().to_string())),
+            ("SUBSTRATE_WORLD_ROOT_MODE", Some("project".into())),
+            ("SUBSTRATE_WORLD_ROOT_PATH", Some("/env/root".into())),
+            ("SUBSTRATE_CAGED", Some("false".into())),
+        ]);
+        let launch_dir = temp.path().join("project");
+        std::fs::create_dir_all(launch_dir.join(".substrate")).unwrap();
+        let dir_settings = launch_dir.join(".substrate/settings.toml");
+        write_world_settings(
+            &dir_settings,
+            "custom",
+            Some(Path::new("/dir/root")),
+            Some(false),
+        );
+        let cli_path = PathBuf::from("/cli/root");
+
         let settings = resolve_world_root(
             Some(WorldRootMode::Custom),
-            Some(PathBuf::from("/cli/root")),
+            Some(cli_path.clone()),
             Some(true),
             &launch_dir,
         )
-        .expect("cli caged settings");
+        .expect("cli settings");
 
         assert_eq!(settings.mode, WorldRootMode::Custom);
-        assert_eq!(settings.path, PathBuf::from("/cli/root"));
+        assert_eq!(settings.path, cli_path);
         assert!(settings.caged);
->>>>>>> e8b6cd81
     }
 
     #[test]
@@ -694,10 +528,7 @@
     fn effective_root_uses_current_directory_for_follow_mode() {
         let temp = TempDir::new().unwrap();
         let home = setup_substrate_home(&temp);
-        let _env = EnvGuard::new(vec![
-            ("SUBSTRATE_HOME", Some(home.display().to_string())),
-            ("SUBSTRATE_CAGED", None),
-        ]);
+        let _env = EnvGuard::new(vec![("SUBSTRATE_HOME", Some(home.display().to_string()))]);
         let target_cwd = temp.path().join("changing");
         std::fs::create_dir_all(&target_cwd).unwrap();
         let _cwd_guard = CwdGuard::new();
