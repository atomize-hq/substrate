[package]
name = "substrate-shim"
<<<<<<< HEAD
version = "0.2.0"
=======
version = "0.2.1"
>>>>>>> 53a51a75
edition = "2021"
rust-version = "1.89"
authors = ["Atomize"]
description = "Command execution shim for tracing and observability"
license = "MIT"
repository = "https://github.com/atomize-hq/substrate"
readme = "../../README.md"
keywords = ["tracing", "observability", "command", "shim"]
categories = ["command-line-utilities", "development-tools::debugging"]

[[bench]]
name = "performance"
harness = false

[dependencies]
anyhow = { workspace = true }
serde_json = { workspace = true }
chrono = { workspace = true }
gethostname = { workspace = true }
once_cell = { workspace = true }
uuid = { workspace = true }
atty = { workspace = true }
sha2 = { workspace = true }
substrate-broker = { version = "0.1.0", path = "../broker" }
<<<<<<< HEAD
substrate-trace = { version = "0.2.0", path = "../trace" }
world = { version = "0.1.1", path = "../world" }
world-api = { version = "0.1.0", path = "../world-api" }
world-backend-factory = { path = "../world-backend-factory" }
substrate-common = { version = "0.2.0", path = "../common" }
=======
substrate-trace = { version = "0.2.1", path = "../trace" }
world = { version = "0.1.1", path = "../world" }
world-api = { version = "0.1.0", path = "../world-api" }
world-backend-factory = { path = "../world-backend-factory" }
substrate-common = { version = "0.2.1", path = "../common" }
>>>>>>> 53a51a75

[target.'cfg(unix)'.dependencies]
nix = { version = "0.29", features = ["fs", "process"] }

[dev-dependencies]
tempfile = "3.0"
which = "6"
assert_cmd = "2.0"
serial_test = "3.0"
criterion = { version = "0.5", features = ["html_reports"] }

[build-dependencies]
chrono = "0.4"

[[bin]]
name = "substrate_shim_test_bin"
path = "src/bin/substrate_shim_test_bin.rs"<|MERGE_RESOLUTION|>--- conflicted
+++ resolved
@@ -1,10 +1,6 @@
 [package]
 name = "substrate-shim"
-<<<<<<< HEAD
-version = "0.2.0"
-=======
 version = "0.2.1"
->>>>>>> 53a51a75
 edition = "2021"
 rust-version = "1.89"
 authors = ["Atomize"]
@@ -29,19 +25,11 @@
 atty = { workspace = true }
 sha2 = { workspace = true }
 substrate-broker = { version = "0.1.0", path = "../broker" }
-<<<<<<< HEAD
-substrate-trace = { version = "0.2.0", path = "../trace" }
-world = { version = "0.1.1", path = "../world" }
-world-api = { version = "0.1.0", path = "../world-api" }
-world-backend-factory = { path = "../world-backend-factory" }
-substrate-common = { version = "0.2.0", path = "../common" }
-=======
 substrate-trace = { version = "0.2.1", path = "../trace" }
 world = { version = "0.1.1", path = "../world" }
 world-api = { version = "0.1.0", path = "../world-api" }
 world-backend-factory = { path = "../world-backend-factory" }
 substrate-common = { version = "0.2.1", path = "../common" }
->>>>>>> 53a51a75
 
 [target.'cfg(unix)'.dependencies]
 nix = { version = "0.29", features = ["fs", "process"] }
