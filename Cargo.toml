--- conflicted
+++ resolved
@@ -1,10 +1,6 @@
 [package]
 name = "substrate"
-<<<<<<< HEAD
-version = "0.2.0"
-=======
 version = "0.2.1"
->>>>>>> 53a51a75
 edition = "2021"
 rust-version = "1.89"
 authors = ["Atomize"]
@@ -26,13 +22,8 @@
 [dependencies]
 anyhow = { workspace = true }
 env_logger = "0.11"
-<<<<<<< HEAD
-substrate-shell = { version = "0.2.0", path = "crates/shell" }
-substrate-shim = { version = "0.2.0", path = "crates/shim" }
-=======
 substrate-shell = { version = "0.2.1", path = "crates/shell" }
 substrate-shim = { version = "0.2.1", path = "crates/shim" }
->>>>>>> 53a51a75
 
 [package.metadata.dist]
 dist = true
