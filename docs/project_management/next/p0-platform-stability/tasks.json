{
  "tasks": [
    {
      "id": "S1a-code",
      "name": "Socket activation – agent plumbing (code)",
      "type": "code",
      "phase": "S1a – Agent Socket Activation",
      "status": "completed",
      "description": "Teach world-agent to consume LISTEN_FDS sockets, emit telemetry about inherited listeners, and preserve the direct-bind fallback path.",
      "references": [
        "docs/project_management/next/p0-platform-stability/p0_platform_stability_plan.md",
        "docs/BACKLOG.md",
        "crates/world-agent",
        "crates/world-linux",
        "crates/world-mac-lima",
        "crates/world-windows-wsl",
        "docs/WORLD.md"
      ],
      "acceptance_criteria": [
        "world-agent detects LISTEN_FDS/FD_START using systemd conventions and skips binding when sockets are provided.",
        "Inherited sockets produce structured telemetry/logs noting socket activation vs manual bind.",
        "Direct-bind behavior remains unchanged for non-systemd hosts.",
        "`cargo fmt`; `cargo clippy -p world-agent -- -D warnings`; `cargo test -p world-agent` executed/logged."
      ],
      "start_checklist": [
        "Checkout feat/p0-platform-stability, pull latest",
        "Set S1a-code to in_progress, log START entry, commit docs update",
        "Create branch ps-s1a-agent-code",
        "Create worktree wt/ps-s1a-agent-code from that branch"
      ],
      "end_checklist": [
        "Ensure fmt/clippy/tests completed (note skips)",
        "Commit worktree changes",
        "Merge ps-s1a-agent-code into feat/p0-platform-stability",
        "Update tasks.json + session_log.md with END entry",
        "Confirm S1a-integ prompt reference",
        "Commit docs update on feat/p0-platform-stability"
      ],
      "depends_on": [],
      "concurrent_with": [
        "S1a-test"
      ],
      "worktree": "wt/ps-s1a-agent-code",
      "integration_task": "S1a-integ",
      "kickoff_prompt": "docs/project_management/next/p0-platform-stability/kickoff_prompts/S1a-code.md"
    },
    {
      "id": "S1a-test",
      "name": "Socket activation – agent plumbing (test)",
      "type": "test",
      "phase": "S1a – Agent Socket Activation",
      "status": "completed",
      "description": "Add unit/integration tests that simulate LISTEN_FDS activation, verify telemetry, and guard the direct-bind fallback.",
      "references": [
        "docs/project_management/next/p0-platform-stability/p0_platform_stability_plan.md",
        "docs/BACKLOG.md",
        "crates/world-agent",
        "crates/world/tests"
      ],
      "acceptance_criteria": [
        "Tests cover LISTEN_FDS env detection plus FD numbering edge cases (single + multiple sockets).",
        "Integration tests validate the fallback path when LISTEN_FDS unset.",
        "Telemetry assertions ensure activation metadata appears in spans/logs.",
        "`cargo fmt`; `cargo test -p world-agent`; LISTEN_FDS harness executed/logged."
      ],
      "start_checklist": [
        "Checkout feat/p0-platform-stability, pull latest",
        "Set S1a-test to in_progress, log START entry, commit docs update",
        "Create branch ps-s1a-agent-test",
        "Create worktree wt/ps-s1a-agent-test from that branch"
      ],
      "end_checklist": [
        "Ensure fmt/tests completed (note skips)",
        "Commit worktree changes",
        "Merge ps-s1a-agent-test into feat/p0-platform-stability",
        "Update tasks.json + session_log.md with END entry",
        "Confirm S1a-integ prompt accuracy",
        "Commit docs update on feat/p0-platform-stability"
      ],
      "depends_on": [],
      "concurrent_with": [
        "S1a-code"
      ],
      "worktree": "wt/ps-s1a-agent-test",
      "integration_task": "S1a-integ",
      "kickoff_prompt": "docs/project_management/next/p0-platform-stability/kickoff_prompts/S1a-test.md"
    },
    {
      "id": "S1a-integ",
      "name": "Socket activation – agent plumbing (integration)",
      "type": "integration",
      "phase": "S1a – Agent Socket Activation",
      "status": "completed",
      "description": "Merge the S1a code/test branches, re-run fmt/lint/tests, and update docs/logs before unlocking shell work.",
      "references": [
        "docs/project_management/next/p0-platform-stability/p0_platform_stability_plan.md",
        "crates/world-agent"
      ],
      "acceptance_criteria": [
        "wt/ps-s1a-agent-integ merges ps-s1a-agent-code/test with no conflicts and syncs to feat/p0-platform-stability.",
        "`cargo fmt`; `cargo clippy --workspace --all-targets -- -D warnings`; `cargo test -p world-agent` executed/logged.",
        "Docs/tasks/session log updated; kickoff prompts for S1b-code/S1b-test referenced."
      ],
      "start_checklist": [
        "Checkout feat/p0-platform-stability, pull latest",
        "Confirm S1a-code/test completed",
        "Set S1a-integ to in_progress, log START entry, commit docs update",
        "Create branch ps-s1a-agent-integ",
        "Create worktree wt/ps-s1a-agent-integ from that branch"
      ],
      "end_checklist": [
        "Merge code/test branches, resolve conflicts",
        "Run required fmt/lint/tests",
        "Fast-forward merge into feat/p0-platform-stability",
        "Update tasks.json + session_log.md with END entry",
        "Publish/confirm S1b prompts"
      ],
      "depends_on": [
        "S1a-code",
        "S1a-test"
      ],
      "concurrent_with": [],
      "worktree": "wt/ps-s1a-agent-integ",
      "integration_task": null,
      "kickoff_prompt": "docs/project_management/next/p0-platform-stability/kickoff_prompts/S1a-integ.md"
    },
    {
      "id": "S1b-code",
      "name": "Socket activation – shell readiness (code)",
      "type": "code",
      "phase": "S1b – Shell Readiness & Telemetry",
      "status": "completed",
      "description": "Update shell/world orchestration (ensure_world_agent_ready, world_enable, shim status) to tolerate pre-bound sockets and emit socket-activation telemetry.",
      "references": [
        "docs/project_management/next/p0-platform-stability/p0_platform_stability_plan.md",
        "crates/shell/src/world/ensure_world_agent_ready.rs",
        "crates/shell/src/world",
        "crates/shell/src/builtins",
        "crates/common/src/log_schema.rs"
      ],
      "acceptance_criteria": [
        "Shell readiness checks detect when `/run/substrate.sock` already exists and avoid double-binding while still surfacing status.",
        "`substrate world enable`, `substrate world doctor --json`, and `substrate --shim-status` emit clear messaging for socket-activated installs.",
        "Trace/telemetry identifies socket activation vs manual mode for shell-originated commands.",
        "`cargo fmt`; `cargo clippy -p substrate-shell -- -D warnings`; targeted tests (`cargo test -p substrate-shell world_enable`) executed/logged."
      ],
      "start_checklist": [
        "Checkout feat/p0-platform-stability, pull latest",
        "Set S1b-code to in_progress, log START entry, commit docs update",
        "Create branch ps-s1b-shell-code",
        "Create worktree wt/ps-s1b-shell-code from that branch"
      ],
      "end_checklist": [
        "Ensure fmt/clippy/tests completed",
        "Commit worktree changes",
        "Merge ps-s1b-shell-code into feat/p0-platform-stability",
        "Update tasks.json + session_log.md with END entry",
        "Confirm S1b-integ prompt",
        "Commit docs update on feat/p0-platform-stability"
      ],
      "depends_on": [
        "S1a-integ"
      ],
      "concurrent_with": [
        "S1b-test"
      ],
      "worktree": "wt/ps-s1b-shell-code",
      "integration_task": "S1b-integ",
      "kickoff_prompt": "docs/project_management/next/p0-platform-stability/kickoff_prompts/S1b-code.md"
    },
    {
      "id": "S1b-test",
      "name": "Socket activation – shell readiness (test)",
      "type": "test",
      "phase": "S1b – Shell Readiness & Telemetry",
      "status": "completed",
      "description": "Extend shell/world doctor tests to cover socket-activated readiness, telemetry output, and shim status flows.",
      "references": [
        "docs/project_management/next/p0-platform-stability/p0_platform_stability_plan.md",
        "crates/shell/tests",
        "crates/world/tests",
        "docs/WORLD.md"
      ],
      "acceptance_criteria": [
        "Tests simulate pre-existing sockets and assert `ensure_world_agent_ready` succeeds only when service responds.",
        "World doctor + shim status integration suites capture socket-activation metadata in JSON/text outputs.",
        "Warnings/errors when sockets missing remain unchanged (regression coverage).",
        "`cargo fmt`; `cargo test -p substrate-shell world_enable`; `cargo test -p substrate-shell world_root` executed/logged."
      ],
      "start_checklist": [
        "Checkout feat/p0-platform-stability, pull latest",
        "Set S1b-test to in_progress, log START entry, commit docs update",
        "Create branch ps-s1b-shell-test",
        "Create worktree wt/ps-s1b-shell-test from that branch"
      ],
      "end_checklist": [
        "Ensure fmt/tests completed (note skips)",
        "Commit worktree changes",
        "Merge ps-s1b-shell-test into feat/p0-platform-stability",
        "Update tasks.json + session_log.md with END entry",
        "Confirm S1b-integ prompt contents",
        "Commit docs update on feat/p0-platform-stability"
      ],
      "depends_on": [
        "S1a-integ"
      ],
      "concurrent_with": [
        "S1b-code"
      ],
      "worktree": "wt/ps-s1b-shell-test",
      "integration_task": "S1b-integ",
      "kickoff_prompt": "docs/project_management/next/p0-platform-stability/kickoff_prompts/S1b-test.md"
    },
    {
      "id": "S1b-integ",
      "name": "Socket activation – shell readiness (integration)",
      "type": "integration",
      "phase": "S1b – Shell Readiness & Telemetry",
      "status": "completed",
      "description": "Merge S1b code/test worktrees, re-run fmt/lint/tests, and update docs/logs before provisioning changes begin.",
      "references": [
        "docs/project_management/next/p0-platform-stability/p0_platform_stability_plan.md",
        "crates/shell"
      ],
      "acceptance_criteria": [
        "wt/ps-s1b-shell-integ merges ps-s1b-shell-code/test into feat/p0-platform-stability without conflicts.",
        "`cargo fmt`; `cargo clippy --workspace --all-targets -- -D warnings`; `cargo test -p substrate-shell world_enable`; `substrate world doctor --json` smoke (or logged skip).",
        "Docs/tasks/session log updated; kickoff prompts for S1c-code/S1c-test linked."
      ],
      "start_checklist": [
        "Checkout feat/p0-platform-stability, pull latest",
        "Confirm S1b-code/test completed",
        "Set S1b-integ to in_progress, log START entry, commit docs update",
        "Create branch ps-s1b-shell-integ",
        "Create worktree wt/ps-s1b-shell-integ from that branch"
      ],
      "end_checklist": [
        "Merge code/test branches, resolve conflicts",
        "Run required fmt/lint/tests",
        "Fast-forward merge into feat/p0-platform-stability",
        "Update tasks.json + session_log.md with END entry",
        "Publish S1c prompts"
      ],
      "depends_on": [
        "S1b-code",
        "S1b-test"
      ],
      "concurrent_with": [],
      "worktree": "wt/ps-s1b-shell-integ",
      "integration_task": null,
      "kickoff_prompt": "docs/project_management/next/p0-platform-stability/kickoff_prompts/S1b-integ.md"
    },
    {
      "id": "S1c-code",
      "name": "Socket activation – provisioning & docs (code)",
      "type": "code",
      "phase": "S1c – Provisioning & Docs",
      "status": "completed",
      "description": "Update Linux/Lima/WSL provisioning + uninstall scripts and documentation to deploy/manage .service + .socket units.",
      "references": [
        "docs/project_management/next/p0-platform-stability/p0_platform_stability_plan.md",
        "scripts/linux/world-provision.sh",
        "scripts/mac/lima-warm.sh",
        "scripts/windows/wsl-warm.ps1",
        "scripts/substrate/world-enable.sh",
        "docs/WORLD.md",
        "docs/INSTALLATION.md"
      ],
      "acceptance_criteria": [
        "Installers deploy matching `.service`/`.socket` units across Linux/Lima/WSL with idempotent reruns and sudo guidance.",
        "Uninstall/doctor helpers clean up both units and report their presence accurately.",
        "Docs detail socket activation behavior, troubleshooting, and manual verification commands per platform.",
        "`cargo fmt`; provisioning scripts linted (`shellcheck`/`pwsh -Command {}` as applicable) or skips logged; dry-run outputs captured."
      ],
      "start_checklist": [
        "Checkout feat/p0-platform-stability, pull latest",
        "Set S1c-code to in_progress, log START entry, commit docs update",
        "Create branch ps-s1c-provision-code",
        "Create worktree wt/ps-s1c-provision-code from that branch"
      ],
      "end_checklist": [
        "Verify script/doc updates + recorded runs",
        "Commit worktree changes",
        "Merge ps-s1c-provision-code into feat/p0-platform-stability",
        "Update tasks.json + session_log.md with END entry",
        "Confirm S1c-integ prompt",
        "Commit docs update on feat/p0-platform-stability"
      ],
      "depends_on": [
        "S1b-integ"
      ],
      "concurrent_with": [
        "S1c-test"
      ],
      "worktree": "wt/ps-s1c-provision-code",
      "integration_task": "S1c-integ",
      "kickoff_prompt": "docs/project_management/next/p0-platform-stability/kickoff_prompts/S1c-code.md"
    },
    {
      "id": "S1c-test",
      "name": "Socket activation – provisioning & docs (test)",
      "type": "test",
      "phase": "S1c – Provisioning & Docs",
      "status": "completed",
      "description": "Author harness coverage/dry-run verification for Linux/Lima/WSL installers/uninstallers plus world doctor scripts under socket activation.",
      "references": [
        "docs/project_management/next/p0-platform-stability/p0_platform_stability_plan.md",
        "scripts/linux",
        "scripts/mac",
        "scripts/windows",
        "tests/installers"
      ],
      "acceptance_criteria": [
        "Provisioning harness exercises `.socket` deployment paths (dry-run allowed) and asserts expected files/units.",
        "Integration tests ensure `substrate world doctor --json` reflects installer output after provisioning/uninstall flows.",
        "Docs/tests capture platform-specific skip notes if automation unavailable.",
        "`cargo fmt`; targeted installer tests (`./tests/installers/install_smoke.sh` etc.) executed/logged."
      ],
      "start_checklist": [
        "Checkout feat/p0-platform-stability, pull latest",
        "Set S1c-test to in_progress, log START entry, commit docs update",
        "Create branch ps-s1c-provision-test",
        "Create worktree wt/ps-s1c-provision-test from that branch"
      ],
      "end_checklist": [
        "Ensure fmt/tests/scripts completed (document skips)",
        "Commit worktree changes",
        "Merge ps-s1c-provision-test into feat/p0-platform-stability",
        "Update tasks.json + session_log.md with END entry",
        "Confirm S1c-integ prompt accuracy",
        "Commit docs update on feat/p0-platform-stability"
      ],
      "depends_on": [
        "S1b-integ"
      ],
      "concurrent_with": [
        "S1c-code"
      ],
      "worktree": "wt/ps-s1c-provision-test",
      "integration_task": "S1c-integ",
      "kickoff_prompt": "docs/project_management/next/p0-platform-stability/kickoff_prompts/S1c-test.md"
    },
    {
      "id": "S1c-integ",
      "name": "Socket activation – provisioning & docs (integration)",
      "type": "integration",
      "phase": "S1c – Provisioning & Docs",
      "status": "completed",
      "description": "Merge S1c code/test branches, verify fmt/lint/tests, and close out the socket activation program before replay work proceeds.",
      "references": [
        "docs/project_management/next/p0-platform-stability/p0_platform_stability_plan.md",
        "scripts/linux",
        "scripts/mac",
        "scripts/windows",
        "docs/WORLD.md"
      ],
      "acceptance_criteria": [
        "wt/ps-s1c-provision-integ merges ps-s1c-provision-code/test cleanly with feat/p0-platform-stability.",
        "`cargo fmt`; `cargo clippy --workspace --all-targets -- -D warnings`; installer harness/dry-run commands executed/logged (or justified skips).",
        "Docs/tasks/session log updated; kickoff prompts for R1a-code/R1a-test linked."
      ],
      "start_checklist": [
        "Checkout feat/p0-platform-stability, pull latest",
        "Confirm S1c-code/test completed",
        "Set S1c-integ to in_progress, log START entry, commit docs update",
        "Create branch ps-s1c-provision-integ",
        "Create worktree wt/ps-s1c-provision-integ from that branch"
      ],
      "end_checklist": [
        "Merge code/test branches, resolve conflicts",
        "Run required fmt/lint/tests/scripts",
        "Fast-forward merge into feat/p0-platform-stability",
        "Update tasks.json + session_log.md with END entry",
        "Publish R1a prompts"
      ],
      "depends_on": [
        "S1c-code",
        "S1c-test"
      ],
      "concurrent_with": [],
      "worktree": "wt/ps-s1c-provision-integ",
      "integration_task": null,
      "kickoff_prompt": "docs/project_management/next/p0-platform-stability/kickoff_prompts/S1c-integ.md"
    },
    {
      "id": "S1c-windows-dry-run",
      "name": "Windows WSL warm WhatIf capture",
      "type": "ops",
      "phase": "S1c – Provisioning & Docs",
      "status": "queued",
      "description": "Re-run `pwsh -File scripts/windows/wsl-warm.ps1 -WhatIf` on a Windows host with PowerShell 7 to capture the socket-activation provisioning dry-run that was skipped on Linux.",
      "references": [
        "scripts/windows/wsl-warm.ps1",
        "docs/cross-platform/wsl_world_setup.md",
        "docs/INSTALLATION.md#windows",
        "docs/project_management/next/p0-platform-stability/session_log.md"
      ],
      "acceptance_criteria": [
        "Command is executed from the repo root using PowerShell 7 (pwsh) on Windows.",
        "Output (stdout/stderr) is saved to a dated log under `artifacts/windows/` and referenced in the session log.",
        "Session log entry captures host context (Windows build, WSL availability), command exit status, notable warnings/errors, and whether socket/service units already existed.",
        "If the script indicates missing prerequisites, the log includes the remediation notes from the script along with next steps."
      ],
      "start_checklist": [
        "Clone/checkout feat/p0-platform-stability on a Windows workstation with PowerShell 7.",
        "Ensure WSL and the substrate-wsl distro (or the configured distro) are available or note their absence.",
        "Append START entry to the session log describing the host context and intent.",
        "Confirm this task is marked `in_progress` in tasks.json."
      ],
      "end_checklist": [
        "Run `pwsh -File scripts/windows/wsl-warm.ps1 -WhatIf` from repo root; capture stdout/stderr to `artifacts/windows/wsl-warm-whatif-<DATE>.log`.",
        "Record the command result, log location, and any follow-up actions in the session log END entry.",
        "Update tasks.json status to `completed`.",
        "If additional remediation is required (e.g., install VS Code Remote extensions, enable WSL optional components), capture those instructions in the END log."
      ],
      "depends_on": [
        "S1c-integ"
      ],
      "concurrent_with": [],
      "worktree": null,
      "integration_task": null,
      "kickoff_prompt": "docs/project_management/next/p0-platform-stability/kickoff_prompts/S1c-windows-dry-run.md"
    },
    {
      "id": "S1d-code",
      "name": "Installer socket-activation parity (code)",
      "type": "code",
      "phase": "S1d – Installer Parity",
      "status": "pending",
      "description": "Update the dev and production install/uninstall scripts so they match the provisioning flow (group creation, lingering guidance, logging).",
      "references": [
        "docs/project_management/next/p0-platform-stability/p0_platform_stability_plan.md",
        "scripts/substrate/dev-install-substrate.sh",
        "scripts/substrate/dev-uninstall-substrate.sh",
        "scripts/substrate/install-substrate.sh",
        "scripts/substrate/uninstall-substrate.sh",
        "scripts/linux/world-provision.sh",
        "docs/INSTALLATION.md",
        "AGENTS.md"
      ],
      "acceptance_criteria": [
        "Both dev and production installers ensure the `substrate` group exists, add the invoking user (or emit instructions when running as non-root), and reload socket/service units so `/run/substrate.sock` is `root:substrate 0660`.",
        "Installer output (dev + prod) highlights the need to run `loginctl enable-linger <user>` (with explanation) and records whether lingering is already enabled.",
        "Both uninstallers remove the units/socket cleanly and provide guidance for reversing lingering/group setup when appropriate.",
        "`cargo fmt`; `shellcheck scripts/substrate/dev-install-substrate.sh scripts/substrate/dev-uninstall-substrate.sh scripts/substrate/install-substrate.sh scripts/substrate/uninstall-substrate.sh` executed/logged."
      ],
      "start_checklist": [
        "Checkout feat/p0-platform-stability, pull latest",
        "Set S1d-code to in_progress, log START entry, commit docs update",
        "Create branch ps-s1d-devinstall-code",
        "Create worktree wt/ps-s1d-devinstall-code from that branch"
      ],
      "end_checklist": [
        "Ensure fmt/shellcheck runs recorded",
        "Commit worktree changes",
        "Merge ps-s1d-devinstall-code into feat/p0-platform-stability",
        "Update tasks.json + session_log.md with END entry",
        "Confirm S1d-integ prompt",
        "Commit docs update on feat/p0-platform-stability"
      ],
      "depends_on": [
        "S1c-integ"
      ],
      "concurrent_with": [
        "S1d-test"
      ],
      "worktree": "wt/ps-s1d-devinstall-code",
      "integration_task": "S1d-integ",
      "kickoff_prompt": "docs/project_management/next/p0-platform-stability/kickoff_prompts/S1d-code.md"
    },
    {
      "id": "S1d-test",
      "name": "Dev installer socket-activation parity (test)",
      "type": "test",
      "phase": "S1d – Installer Parity",
      "status": "pending",
      "description": "Extend installer harness/tests to cover the dev install scenario, verifying socket perms, group membership, and lingering guidance.",
      "references": [
        "docs/project_management/next/p0-platform-stability/p0_platform_stability_plan.md",
        "tests/installers/install_smoke.sh",
        "scripts/substrate/dev-install-substrate.sh",
        "scripts/substrate/dev-uninstall-substrate.sh",
        "docs/INSTALLATION.md"
      ],
      "acceptance_criteria": [
        "Installer harness asserts `/run/substrate.sock` ownership and records `substrate` group membership after both dev and production installs (or captures sudo output showing root-level setup).",
        "Tests capture the lingering guidance output for both installers; skips documented if the environment cannot run systemd.",
        "`./tests/installers/install_smoke.sh --scenario dev` (or equivalent) plus the production scenario executed/logged; docs updated with validation notes."
      ],
      "start_checklist": [
        "Checkout feat/p0-platform-stability, pull latest",
        "Set S1d-test to in_progress, log START entry, commit docs update",
        "Create branch ps-s1d-devinstall-test",
        "Create worktree wt/ps-s1d-devinstall-test from that branch"
      ],
      "end_checklist": [
        "Ensure fmt/tests/scripts completed (note skips)",
        "Commit worktree changes",
        "Merge ps-s1d-devinstall-test into feat/p0-platform-stability",
        "Update tasks.json + session_log.md with END entry",
        "Confirm S1d-integ prompt",
        "Commit docs update on feat/p0-platform-stability"
      ],
      "depends_on": [
        "S1c-integ"
      ],
      "concurrent_with": [
        "S1d-code"
      ],
      "worktree": "wt/ps-s1d-devinstall-test",
      "integration_task": "S1d-integ",
      "kickoff_prompt": "docs/project_management/next/p0-platform-stability/kickoff_prompts/S1d-test.md"
    },
    {
      "id": "S1d-integ",
      "name": "Dev installer socket-activation parity (integration)",
      "type": "integration",
      "phase": "S1d – Installer Parity",
      "status": "pending",
      "description": "Merge S1d code/test branches, re-run fmt/shellcheck/installer harnesses, and update docs/logs with the new dev workflow.",
      "references": [
        "docs/project_management/next/p0-platform-stability/p0_platform_stability_plan.md",
        "scripts/substrate/dev-install-substrate.sh",
        "tests/installers/install_smoke.sh"
      ],
      "acceptance_criteria": [
        "wt/ps-s1d-devinstall-integ merges ps-s1d-devinstall-code/test; conflicts resolved.",
        "`cargo fmt`; shellcheck on touched scripts; `./tests/installers/install_smoke.sh` covering both dev and production scenarios executed/logged (or skips documented).",
        "Docs/tasks/session log updated with installer parity notes and lingering guidance references."
      ],
      "start_checklist": [
        "Checkout feat/p0-platform-stability, pull latest",
        "Confirm S1d-code/test completed",
        "Set S1d-integ to in_progress, log START entry, commit docs update",
        "Create branch ps-s1d-devinstall-integ",
        "Create worktree wt/ps-s1d-devinstall-integ from that branch"
      ],
      "end_checklist": [
        "Merge code/test branches, resolve conflicts",
        "Run required fmt/lint/tests/scripts",
        "Merge integration branch back to feat/p0-platform-stability",
        "Update tasks.json + session_log.md with END entry",
        "Document closure/hand-off"
      ],
      "depends_on": [
        "S1d-code",
        "S1d-test"
      ],
      "concurrent_with": [],
      "worktree": "wt/ps-s1d-devinstall-integ",
      "integration_task": null,
      "kickoff_prompt": "docs/project_management/next/p0-platform-stability/kickoff_prompts/S1d-integ.md"
    },
    {
      "id": "R1a-code",
      "name": "Replay isolation fallback (code)",
      "type": "code",
      "phase": "R1a – Isolation Fallback & Diagnostics",
      "status": "completed",
      "description": "Implement nft cgroup fallback, cleanup tooling for leftover netns/rules, and tie diagnostics into replay logs/docs.",
      "references": [
        "docs/project_management/next/p0-platform-stability/p0_platform_stability_plan.md",
        "docs/BACKLOG.md",
        "crates/world-linux",
        "crates/replay",
        "crates/trace",
        "docs/REPLAY.md",
        "docs/WORLD.md"
      ],
      "acceptance_criteria": [
        "Replay isolation attempts nft cgroup match first, falls back gracefully with telemetry when unavailable.",
        "Cleanup helpers surface residual netns/nft rules and provide CLI hooks to reset state.",
        "Docs call out fallback + cleanup flow for Linux/macOS/WSL (when applicable).",
        "`cargo fmt`; `cargo clippy -p substrate-replay -- -D warnings`; `cargo test -p substrate-replay -- --nocapture` executed/logged."
      ],
      "start_checklist": [
        "Checkout feat/p0-platform-stability, pull latest",
        "Set R1a-code to in_progress, log START entry, commit docs update",
        "Create branch ps-r1a-isolation-code",
        "Create worktree wt/ps-r1a-isolation-code from that branch"
      ],
      "end_checklist": [
        "Ensure fmt/clippy/tests completed",
        "Commit worktree changes",
        "Merge ps-r1a-isolation-code into feat/p0-platform-stability",
        "Update tasks.json + session_log.md with END entry",
        "Confirm R1a-integ prompt",
        "Commit docs update on feat/p0-platform-stability"
      ],
      "depends_on": [
        "S1c-integ"
      ],
      "concurrent_with": [
        "R1a-test"
      ],
      "worktree": "wt/ps-r1a-isolation-code",
      "integration_task": "R1a-integ",
      "kickoff_prompt": "docs/project_management/next/p0-platform-stability/kickoff_prompts/R1a-code.md"
    },
    {
      "id": "R1a-test",
      "name": "Replay isolation fallback (test)",
      "type": "test",
      "phase": "R1a – Isolation Fallback & Diagnostics",
      "status": "completed",
      "description": "Add replay/world tests covering nft cgroup fallback paths, cleanup diagnostics, and regression coverage for existing isolation behavior.",
      "references": [
        "docs/project_management/next/p0-platform-stability/p0_platform_stability_plan.md",
        "crates/replay/tests",
        "crates/shell/tests",
        "docs/REPLAY.md"
      ],
      "acceptance_criteria": [
        "Tests exercise fallback when nft unsupported and assert telemetry/log strings.",
        "Cleanup helper tests verify detection/reporting of leftover namespaces/rules.",
        "Regression tests ensure standard path unaffected when nft available.",
        "`cargo fmt`; `cargo test -p substrate-replay -- --nocapture`; targeted shell integration suites executed/logged."
      ],
      "start_checklist": [
        "Checkout feat/p0-platform-stability, pull latest",
        "Set R1a-test to in_progress, log START entry, commit docs update",
        "Create branch ps-r1a-isolation-test",
        "Create worktree wt/ps-r1a-isolation-test from that branch"
      ],
      "end_checklist": [
        "Ensure fmt/tests completed (note skips)",
        "Commit worktree changes",
        "Merge ps-r1a-isolation-test into feat/p0-platform-stability",
        "Update tasks.json + session_log.md with END entry",
        "Confirm R1a-integ prompt accuracy",
        "Commit docs update on feat/p0-platform-stability"
      ],
      "depends_on": [
        "S1c-integ"
      ],
      "concurrent_with": [
        "R1a-code"
      ],
      "worktree": "wt/ps-r1a-isolation-test",
      "integration_task": "R1a-integ",
      "kickoff_prompt": "docs/project_management/next/p0-platform-stability/kickoff_prompts/R1a-test.md"
    },
    {
      "id": "R1a-integ",
      "name": "Replay isolation fallback (integration)",
      "type": "integration",
      "phase": "R1a – Isolation Fallback & Diagnostics",
      "status": "completed",
      "description": "Merge R1a code/test branches, re-run fmt/lint/tests, and document readiness for verbose scope work.",
      "references": [
        "docs/project_management/next/p0-platform-stability/p0_platform_stability_plan.md",
        "crates/replay",
        "docs/REPLAY.md"
      ],
      "acceptance_criteria": [
        "wt/ps-r1a-isolation-integ merges ps-r1a-isolation-code/test with feat/p0-platform-stability.",
        "`cargo fmt`; `cargo clippy --workspace --all-targets -- -D warnings`; `cargo test -p substrate-replay`; cleanup helper scripts executed/logged.",
        "Docs/tasks/session log updated; kickoff prompts for R1b-code/R1b-test linked."
      ],
      "start_checklist": [
        "Checkout feat/p0-platform-stability, pull latest",
        "Confirm R1a-code/test completed",
        "Set R1a-integ to in_progress, log START entry, commit docs update",
        "Create branch ps-r1a-isolation-integ",
        "Create worktree wt/ps-r1a-isolation-integ from that branch"
      ],
      "end_checklist": [
        "Merge branches, resolve conflicts",
        "Run required fmt/lint/tests",
        "Merge into feat/p0-platform-stability",
        "Update tasks.json + session_log.md with END entry",
        "Publish R1b prompts"
      ],
      "depends_on": [
        "R1a-code",
        "R1a-test"
      ],
      "concurrent_with": [],
      "worktree": "wt/ps-r1a-isolation-integ",
      "integration_task": null,
      "kickoff_prompt": "docs/project_management/next/p0-platform-stability/kickoff_prompts/R1a-integ.md"
    },
    {
      "id": "R1b-code",
      "name": "Replay verbose scopes & warnings (code)",
      "type": "code",
      "phase": "R1b – Verbose Scopes & Warning Clarity",
      "status": "completed",
      "description": "Implement the `scopes: [...]` verbose output, differentiate shell vs replay warnings, and update docs/help text.",
      "references": [
        "docs/project_management/next/p0-platform-stability/p0_platform_stability_plan.md",
        "crates/replay",
        "crates/shell/src/execution/replay.rs",
        "docs/REPLAY.md",
        "docs/TRACE.md"
      ],
      "acceptance_criteria": [
        "`substrate --replay --replay-verbose` prints scope arrays adjacent to world strategy output (text + JSON).",
        "Warnings referencing shell transport explicitly say “shell world-agent path”; replay warnings retain `[replay]` prefix.",
        "Docs/help text mention verbose scopes and warning semantics across POSIX + PowerShell examples.",
        "`cargo fmt`; `cargo clippy -p substrate-replay -- -D warnings`; targeted CLI smoke recorded."
      ],
      "start_checklist": [
        "Checkout feat/p0-platform-stability, pull latest",
        "Set R1b-code to in_progress, log START entry, commit docs update",
        "Create branch ps-r1b-verbosity-code",
        "Create worktree wt/ps-r1b-verbosity-code from that branch"
      ],
      "end_checklist": [
        "Ensure fmt/clippy/tests/manual commands complete",
        "Commit worktree changes",
        "Merge ps-r1b-verbosity-code into feat/p0-platform-stability",
        "Update tasks.json + session_log.md with END entry",
        "Confirm R1b-integ prompt",
        "Commit docs update on feat/p0-platform-stability"
      ],
      "depends_on": [
        "R1a-integ"
      ],
      "concurrent_with": [
        "R1b-test"
      ],
      "worktree": "wt/ps-r1b-verbosity-code",
      "integration_task": "R1b-integ",
      "kickoff_prompt": "docs/project_management/next/p0-platform-stability/kickoff_prompts/R1b-code.md"
    },
    {
      "id": "R1b-test",
      "name": "Replay verbose scopes & warnings (test)",
      "type": "test",
      "phase": "R1b – Verbose Scopes & Warning Clarity",
      "status": "completed",
      "description": "Add replay CLI tests verifying verbose scope output, absence when flag disabled, and warning prefixes for shell vs replay contexts.",
      "references": [
        "docs/project_management/next/p0-platform-stability/p0_platform_stability_plan.md",
        "crates/replay/tests",
        "crates/shell/tests",
        "docs/TRACE.md"
      ],
      "acceptance_criteria": [
        "Tests assert `scopes: [...]` line content under `--replay-verbose` and confirm it is omitted otherwise.",
        "Warning prefix assertions cover shell vs replay commands.",
        "JSON outputs updated fixtures to include verbose scopes when relevant.",
        "`cargo fmt`; `cargo test -p substrate-replay`; targeted shell tests executed/logged."
      ],
      "start_checklist": [
        "Checkout feat/p0-platform-stability, pull latest",
        "Set R1b-test to in_progress, log START entry, commit docs update",
        "Create branch ps-r1b-verbosity-test",
        "Create worktree wt/ps-r1b-verbosity-test from that branch"
      ],
      "end_checklist": [
        "Ensure fmt/tests complete",
        "Commit worktree changes",
        "Merge ps-r1b-verbosity-test into feat/p0-platform-stability",
        "Update tasks.json + session_log.md with END entry",
        "Confirm R1b-integ prompt",
        "Commit docs update on feat/p0-platform-stability"
      ],
      "depends_on": [
        "R1a-integ"
      ],
      "concurrent_with": [
        "R1b-code"
      ],
      "worktree": "wt/ps-r1b-verbosity-test",
      "integration_task": "R1b-integ",
      "kickoff_prompt": "docs/project_management/next/p0-platform-stability/kickoff_prompts/R1b-test.md"
    },
    {
      "id": "R1b-integ",
      "name": "Replay verbose scopes & warnings (integration)",
      "type": "integration",
      "phase": "R1b – Verbose Scopes & Warning Clarity",
      "status": "completed",
      "description": "Merge R1b code/test branches, rerun fmt/lint/tests, and prepare for the replay coverage phase.",
      "references": [
        "docs/project_management/next/p0-platform-stability/p0_platform_stability_plan.md",
        "crates/replay",
        "docs/REPLAY.md",
        "docs/TRACE.md"
      ],
      "acceptance_criteria": [
        "wt/ps-r1b-verbosity-integ merges ps-r1b-verbosity-code/test cleanly.",
        "`cargo fmt`; `cargo clippy --workspace --all-targets -- -D warnings`; `cargo test -p substrate-replay`; CLI verbose smoke run logged.",
        "Docs/tasks/session log updated; kickoff prompts for R1c-code/R1c-test linked."
      ],
      "start_checklist": [
        "Checkout feat/p0-platform-stability, pull latest",
        "Confirm R1b-code/test completed",
        "Set R1b-integ to in_progress, log START entry, commit docs update",
        "Create branch ps-r1b-verbosity-integ",
        "Create worktree wt/ps-r1b-verbosity-integ from that branch"
      ],
      "end_checklist": [
        "Merge code/test branches, resolve conflicts",
        "Run required fmt/lint/tests",
        "Merge into feat/p0-platform-stability",
        "Update tasks.json + session_log.md with END entry",
        "Publish R1c prompts"
      ],
      "depends_on": [
        "R1b-code",
        "R1b-test"
      ],
      "concurrent_with": [],
      "worktree": "wt/ps-r1b-verbosity-integ",
      "integration_task": null,
      "kickoff_prompt": "docs/project_management/next/p0-platform-stability/kickoff_prompts/R1b-integ.md"
    },
    {
      "id": "R1c-code",
      "name": "Replay world coverage (code)",
      "type": "code",
      "phase": "R1c – Replay World Coverage",
      "status": "completed",
      "description": "Add CLI/config plumbing to expose default world-on, `--no-world`, and env opt-out toggles to the test harness plus docs about their interactions.",
      "references": [
        "docs/project_management/next/p0-platform-stability/p0_platform_stability_plan.md",
        "crates/shell/src/execution/replay.rs",
        "crates/shell/src/execution/settings.rs",
        "docs/REPLAY.md",
        "docs/TRACE.md"
      ],
      "acceptance_criteria": [
        "Replay CLI exposes switches/environment override surfaces to the harness without requiring global config edits.",
        "Doc updates describe default-to-world behavior, `--no-world`, and `SUBSTRATE_REPLAY_USE_WORLD=disabled` flows.",
        "Smoke commands recorded for world-on vs no-world runs.",
        "`cargo fmt`; `cargo clippy -p substrate-shell -- -D warnings`; targeted replay tests invoked."
      ],
      "start_checklist": [
        "Checkout feat/p0-platform-stability, pull latest",
        "Set R1c-code to in_progress, log START entry, commit docs update",
        "Create branch ps-r1c-coverage-code",
        "Create worktree wt/ps-r1c-coverage-code from that branch"
      ],
      "end_checklist": [
        "Ensure fmt/clippy/tests/manual commands run",
        "Commit worktree changes",
        "Merge ps-r1c-coverage-code into feat/p0-platform-stability",
        "Update tasks.json + session_log.md with END entry",
        "Confirm R1c-integ prompt",
        "Commit docs update on feat/p0-platform-stability"
      ],
      "depends_on": [
        "R1b-integ"
      ],
      "concurrent_with": [
        "R1c-test"
      ],
      "worktree": "wt/ps-r1c-coverage-code",
      "integration_task": "R1c-integ",
      "kickoff_prompt": "docs/project_management/next/p0-platform-stability/kickoff_prompts/R1c-code.md"
    },
    {
      "id": "R1c-test",
      "name": "Replay world coverage (test)",
      "type": "test",
      "phase": "R1c – Replay World Coverage",
      "status": "completed",
      "description": "Expand integration suites covering default world-on, `--no-world`, and env opt-out toggles plus verbose scope output expectations.",
      "references": [
        "docs/project_management/next/p0-platform-stability/p0_platform_stability_plan.md",
        "crates/replay/tests",
        "crates/shell/tests",
        "docs/REPLAY.md"
      ],
      "acceptance_criteria": [
        "Tests run replays with worlds enabled (default), `--no-world`, and `SUBSTRATE_REPLAY_USE_WORLD=disabled`, asserting proper warnings + scope output.",
        "Fixtures updated for JSON/text outputs referencing world state toggles.",
        "Manual/smoke commands recorded when required capabilities absent (document skip).",
        "`cargo fmt`; `cargo test -p substrate-replay -- --nocapture`; targeted shell integration suites executed/logged."
      ],
      "start_checklist": [
        "Checkout feat/p0-platform-stability, pull latest",
        "Set R1c-test to in_progress, log START entry, commit docs update",
        "Create branch ps-r1c-coverage-test",
        "Create worktree wt/ps-r1c-coverage-test from that branch"
      ],
      "end_checklist": [
        "Ensure fmt/tests completed",
        "Commit worktree changes",
        "Merge ps-r1c-coverage-test into feat/p0-platform-stability",
        "Update tasks.json + session_log.md with END entry",
        "Confirm R1c-integ prompt",
        "Commit docs update on feat/p0-platform-stability"
      ],
      "depends_on": [
        "R1b-integ"
      ],
      "concurrent_with": [
        "R1c-code"
      ],
      "worktree": "wt/ps-r1c-coverage-test",
      "integration_task": "R1c-integ",
      "kickoff_prompt": "docs/project_management/next/p0-platform-stability/kickoff_prompts/R1c-test.md"
    },
    {
      "id": "R1c-integ",
      "name": "Replay world coverage (integration)",
      "type": "integration",
      "phase": "R1c – Replay World Coverage",
      "status": "completed",
      "description": "Merge R1c code/test branches, re-run fmt/lint/tests, and document readiness for the health manager fixes.",
      "references": [
        "docs/project_management/next/p0-platform-stability/p0_platform_stability_plan.md",
        "crates/replay",
        "crates/shell",
        "docs/REPLAY.md"
      ],
      "acceptance_criteria": [
        "wt/ps-r1c-coverage-integ merges ps-r1c-coverage-code/test with feat/p0-platform-stability.",
        "`cargo fmt`; `cargo clippy --workspace --all-targets -- -D warnings`; `cargo test -p substrate-replay`; `cargo test -p substrate-shell replay_world` executed/logged.",
        "Docs/tasks/session log updated; kickoff prompts for H1a-code/H1a-test linked."
      ],
      "start_checklist": [
        "Checkout feat/p0-platform-stability, pull latest",
        "Confirm R1c-code/test completed",
        "Set R1c-integ to in_progress, log START entry, commit docs update",
        "Create branch ps-r1c-coverage-integ",
        "Create worktree wt/ps-r1c-coverage-integ from that branch"
      ],
      "end_checklist": [
        "Merge branches, resolve conflicts",
        "Run required fmt/lint/tests",
        "Merge into feat/p0-platform-stability",
        "Update tasks.json + session_log.md with END entry",
        "Publish H1a prompts"
      ],
      "depends_on": [
        "R1c-code",
        "R1c-test"
      ],
      "concurrent_with": [],
      "worktree": "wt/ps-r1c-coverage-integ",
      "integration_task": null,
      "kickoff_prompt": "docs/project_management/next/p0-platform-stability/kickoff_prompts/R1c-integ.md"
    },
    {
      "id": "H1a-code",
      "name": "Health manager parity – aggregation logic (code)",
      "type": "code",
      "phase": "H1a – Detection & Aggregation",
      "status": "completed",
      "description": "Refine manager detection data structures and health aggregator logic so only host-present/world-missing managers trigger attention, with structured telemetry output.",
      "references": [
        "docs/project_management/next/p0-platform-stability/p0_platform_stability_plan.md",
        "docs/BACKLOG.md",
        "crates/shell/src/builtins/health.rs",
        "crates/shell/src/manager_detection.rs",
        "docs/CONFIGURATION.md"
      ],
      "acceptance_criteria": [
        "Health aggregator exposes explicit enums for host/world status per manager and computes severity accordingly.",
        "Telemetry/log schema highlights which manager mismatched (host-only/world-only/both-missing).",
        "Existing JSON outputs continue working with new fields documented.",
        "`cargo fmt`; `cargo clippy -p substrate-shell -- -D warnings`; targeted health unit tests executed/logged."
      ],
      "start_checklist": [
        "Checkout feat/p0-platform-stability, pull latest",
        "Set H1a-code to in_progress, log START entry, commit docs update",
        "Create branch ps-h1a-health-code",
        "Create worktree wt/ps-h1a-health-code from that branch"
      ],
      "end_checklist": [
        "Ensure fmt/clippy/tests run",
        "Commit worktree changes",
        "Merge ps-h1a-health-code into feat/p0-platform-stability",
        "Update tasks.json + session_log.md with END entry",
        "Confirm H1a-integ prompt",
        "Commit docs update on feat/p0-platform-stability"
      ],
      "depends_on": [
        "R1c-integ"
      ],
      "concurrent_with": [
        "H1a-test"
      ],
      "worktree": "wt/ps-h1a-health-code",
      "integration_task": "H1a-integ",
      "kickoff_prompt": "docs/project_management/next/p0-platform-stability/kickoff_prompts/H1a-code.md"
    },
    {
      "id": "H1a-test",
      "name": "Health manager parity – aggregation logic (test)",
      "type": "test",
      "phase": "H1a – Detection & Aggregation",
      "status": "completed",
      "description": "Add targeted tests for the refined health aggregator covering host/world presence combinations and telemetry serialization.",
      "references": [
        "docs/project_management/next/p0-platform-stability/p0_platform_stability_plan.md",
        "crates/shell/tests",
        "docs/CONFIGURATION.md"
      ],
      "acceptance_criteria": [
        "Tests cover host+world missing (OK), host present/world missing (attention), world present/host missing (degrade) across manager types (direnv/asdf/conda/pyenv).",
        "JSON fixture assertions updated for new telemetry fields.",
        "`cargo fmt`; `cargo test -p substrate-shell health`; targeted integration suite executed/logged."
      ],
      "start_checklist": [
        "Checkout feat/p0-platform-stability, pull latest",
        "Set H1a-test to in_progress, log START entry, commit docs update",
        "Create branch ps-h1a-health-test",
        "Create worktree wt/ps-h1a-health-test from that branch"
      ],
      "end_checklist": [
        "Ensure fmt/tests completed",
        "Commit worktree changes",
        "Merge ps-h1a-health-test into feat/p0-platform-stability",
        "Update tasks.json + session_log.md with END entry",
        "Confirm H1a-integ prompt",
        "Commit docs update on feat/p0-platform-stability"
      ],
      "depends_on": [
        "R1c-integ"
      ],
      "concurrent_with": [
        "H1a-code"
      ],
      "worktree": "wt/ps-h1a-health-test",
      "integration_task": "H1a-integ",
      "kickoff_prompt": "docs/project_management/next/p0-platform-stability/kickoff_prompts/H1a-test.md"
    },
    {
      "id": "H1a-integ",
      "name": "Health manager parity – aggregation logic (integration)",
      "type": "integration",
      "phase": "H1a – Detection & Aggregation",
      "status": "completed",
      "description": "Merge H1a code/test branches, rerun fmt/lint/tests, and prep for the CLI/doc UX phase.",
      "references": [
        "docs/project_management/next/p0-platform-stability/p0_platform_stability_plan.md",
        "crates/shell"
      ],
      "acceptance_criteria": [
        "wt/ps-h1a-health-integ merges ps-h1a-health-code/test into feat/p0-platform-stability.",
        "`cargo fmt`; `cargo clippy --workspace --all-targets -- -D warnings`; `cargo test -p substrate-shell health` executed/logged.",
        "Docs/tasks/session log updated; kickoff prompts for H1b-code/H1b-test linked."
      ],
      "start_checklist": [
        "Checkout feat/p0-platform-stability, pull latest",
        "Confirm H1a-code/test completed",
        "Set H1a-integ to in_progress, log START entry, commit docs update",
        "Create branch ps-h1a-health-integ",
        "Create worktree wt/ps-h1a-health-integ from that branch"
      ],
      "end_checklist": [
        "Merge branches, resolve conflicts",
        "Run required fmt/lint/tests",
        "Merge into feat/p0-platform-stability",
        "Update tasks.json + session_log.md with END entry",
        "Publish H1b prompts"
      ],
      "depends_on": [
        "H1a-code",
        "H1a-test"
      ],
      "concurrent_with": [],
      "worktree": "wt/ps-h1a-health-integ",
      "integration_task": null,
      "kickoff_prompt": "docs/project_management/next/p0-platform-stability/kickoff_prompts/H1a-integ.md"
    },
    {
      "id": "H1b-code",
      "name": "Health manager parity – UX & docs (code)",
      "type": "code",
      "phase": "H1b – CLI/Doctor UX & Docs",
      "status": "completed",
      "description": "Polish CLI/JSON output, doctor summaries, and documentation so the refined manager logic is visible and actionable across platforms.",
      "references": [
        "docs/project_management/next/p0-platform-stability/p0_platform_stability_plan.md",
        "docs/USAGE.md",
        "docs/CONFIGURATION.md",
        "crates/shell/src/builtins/health.rs"
      ],
      "acceptance_criteria": [
        "`substrate health` text + JSON clearly distinguish host-only, world-only, and absent managers with severity guidance.",
        "Doctor/health docs include updated examples for Linux/macOS/WSL plus manager coverage tables.",
        "Telemetry/tracing snippets sanitized for manager names while conveying mismatches.",
        "`cargo fmt`; `cargo clippy -p substrate-shell -- -D warnings`; manual `substrate health --json` run recorded."
      ],
      "start_checklist": [
        "Checkout feat/p0-platform-stability, pull latest",
        "Set H1b-code to in_progress, log START entry, commit docs update",
        "Create branch ps-h1b-healthux-code",
        "Create worktree wt/ps-h1b-healthux-code from that branch"
      ],
      "end_checklist": [
        "Ensure fmt/clippy/tests/manual commands done",
        "Commit worktree changes",
        "Merge ps-h1b-healthux-code into feat/p0-platform-stability",
        "Update tasks.json + session_log.md with END entry",
        "Confirm H1b-integ prompt",
        "Commit docs update on feat/p0-platform-stability"
      ],
      "depends_on": [
        "H1a-integ"
      ],
      "concurrent_with": [
        "H1b-test"
      ],
      "worktree": "wt/ps-h1b-healthux-code",
      "integration_task": "H1b-integ",
      "kickoff_prompt": "docs/project_management/next/p0-platform-stability/kickoff_prompts/H1b-code.md"
    },
    {
      "id": "H1b-test",
      "name": "Health manager parity – UX & docs (test)",
      "type": "test",
      "phase": "H1b – CLI/Doctor UX & Docs",
      "status": "completed",
      "description": "Add CLI/integration tests ensuring doctor + health commands emit the refined messages in both text and JSON modes across mocked manager scenarios.",
      "references": [
        "docs/project_management/next/p0-platform-stability/p0_platform_stability_plan.md",
        "crates/shell/tests",
        "docs/USAGE.md"
      ],
      "acceptance_criteria": [
        "Tests assert text + JSON outputs for host-only, world-only, both-missing cases with severity alignment.",
        "PowerShell/macOS fixtures updated where necessary.",
        "`cargo fmt`; `cargo test -p substrate-shell health`; `substrate health --json` harness invocation logged."
      ],
      "start_checklist": [
        "Checkout feat/p0-platform-stability, pull latest",
        "Set H1b-test to in_progress, log START entry, commit docs update",
        "Create branch ps-h1b-healthux-test",
        "Create worktree wt/ps-h1b-healthux-test from that branch"
      ],
      "end_checklist": [
        "Ensure fmt/tests/manual commands recorded",
        "Commit worktree changes",
        "Merge ps-h1b-healthux-test into feat/p0-platform-stability",
        "Update tasks.json + session_log.md with END entry",
        "Confirm H1b-integ prompt",
        "Commit docs update on feat/p0-platform-stability"
      ],
      "depends_on": [
        "H1a-integ"
      ],
      "concurrent_with": [
        "H1b-code"
      ],
      "worktree": "wt/ps-h1b-healthux-test",
      "integration_task": "H1b-integ",
      "kickoff_prompt": "docs/project_management/next/p0-platform-stability/kickoff_prompts/H1b-test.md"
    },
    {
      "id": "H1b-integ",
      "name": "Health manager parity – UX & docs (integration)",
      "type": "integration",
      "phase": "H1b – CLI/Doctor UX & Docs",
      "status": "completed",
      "description": "Merge H1b code/test branches, re-run fmt/lint/tests, and close the P0 program with updated docs/logs/tasks.",
      "references": [
        "docs/project_management/next/p0-platform-stability/p0_platform_stability_plan.md",
        "crates/shell",
        "docs/USAGE.md",
        "docs/CONFIGURATION.md"
      ],
      "acceptance_criteria": [
        "wt/ps-h1b-healthux-integ merges ps-h1b-healthux-code/test and syncs with feat/p0-platform-stability.",
        "`cargo fmt`; `cargo clippy --workspace --all-targets -- -D warnings`; `cargo test -p substrate-shell health`; manual `substrate health --json` recorded.",
        "Docs/tasks/session log updated noting closure of the P0 backlog items or follow-ups."
      ],
      "start_checklist": [
        "Checkout feat/p0-platform-stability, pull latest",
        "Confirm H1b-code/test completed",
        "Set H1b-integ to in_progress, log START entry, commit docs update",
        "Create branch ps-h1b-healthux-integ",
        "Create worktree wt/ps-h1b-healthux-integ from that branch"
      ],
      "end_checklist": [
        "Merge code/test branches, resolve conflicts",
        "Run required fmt/lint/tests",
        "Merge into feat/p0-platform-stability",
        "Update tasks.json + session_log.md with END entry",
        "Document closure/hand-off"
      ],
      "depends_on": [
        "H1b-code",
        "H1b-test"
      ],
      "concurrent_with": [],
      "worktree": "wt/ps-h1b-healthux-integ",
      "integration_task": null,
      "kickoff_prompt": "docs/project_management/next/p0-platform-stability/kickoff_prompts/H1b-integ.md"
    },
    {
      "id": "S1d-code",
      "name": "Installer socket-activation parity (code)",
      "type": "code",
      "phase": "S1d – Installer Socket-Activation Parity",
      "status": "completed",
      "description": "Update dev/prod installer scripts plus docs so socket-activated installs consistently provision the substrate group, apply lingering guidance, and reload the systemd units before prompting operators.",
      "references": [
        "docs/project_management/next/p0-platform-stability/p0_platform_stability_plan.md",
        "scripts/substrate/dev-install-substrate.sh",
        "scripts/substrate/dev-uninstall-substrate.sh",
        "scripts/substrate/install-substrate.sh",
        "scripts/substrate/uninstall-substrate.sh",
        "docs/AGENTS.md",
        "docs/INSTALLATION.md",
        "docs/WORLD.md"
      ],
      "acceptance_criteria": [
        "Dev and production installers create the substrate group when missing, add the invoking user on Linux hosts (with sudo guidance for curl-based installs), and leave macOS/WSL behavior unchanged.",
        "Installers reload the socket/service units so `/run/substrate.sock` ends up owned by `root:substrate` with `0660` permissions, matching the provisioning scripts.",
        "Install output highlights lingering requirements (`loginctl enable-linger <user>`) including detection of the current linger state.",
        "Uninstall scripts remove the socket/service units and remind operators about lingering and group cleanup when appropriate.",
        "Docs (AGENTS.md, INSTALLATION.md, WORLD.md) describe the group/linger expectations for dev + production setups.",
        "`cargo fmt`; `shellcheck scripts/substrate/dev-install-substrate.sh scripts/substrate/dev-uninstall-substrate.sh scripts/substrate/install-substrate.sh scripts/substrate/uninstall-substrate.sh` executed or skips logged."
      ],
      "start_checklist": [
        "Checkout feat/p0-platform-stability-follow-up && git pull --ff-only",
        "Read p0_platform_stability_plan.md, tasks.json, session_log.md, and the kickoff prompt",
        "Set S1d-code to in_progress, append START entry to the session log, commit doc update",
        "Create branch ps-s1d-devinstall-code, add worktree wt/ps-s1d-devinstall-code, and switch into it"
      ],
      "end_checklist": [
        "Ensure fmt/shellcheck completed (document skips if any)",
        "Commit worktree changes (script/doc updates) with descriptive message",
        "Merge ps-s1d-devinstall-code back into feat/p0-platform-stability-follow-up",
        "Update tasks.json + session_log.md with END entry",
        "Confirm S1d-integ prompt remains accurate (edit if scope changed)",
        "Commit docs/task/log updates on feat/p0-platform-stability-follow-up"
      ],
      "depends_on": [
        "S1c-integ"
      ],
      "concurrent_with": [
        "S1d-test"
      ],
      "worktree": "wt/ps-s1d-devinstall-code",
      "integration_task": "S1d-integ",
      "kickoff_prompt": "docs/project_management/next/p0-platform-stability/kickoff_prompts/S1d-code.md"
    },
    {
      "id": "S1d-test",
      "name": "Installer socket-activation parity (test)",
      "type": "test",
      "phase": "S1d – Installer Socket-Activation Parity",
      "status": "in_progress",
      "description": "Extend the installer smoke harness with dev/prod scenarios that verify socket activation parity, record lingering guidance, and gracefully skip when systemd prerequisites are missing.",
      "references": [
        "docs/project_management/next/p0-platform-stability/p0_platform_stability_plan.md",
        "tests/installers/install_smoke.sh",
        "scripts/substrate/dev-install-substrate.sh",
        "scripts/substrate/install-substrate.sh",
        "docs/WORLD.md"
      ],
      "acceptance_criteria": [
        "Smoke script (or sibling harness) covers dev + prod installer flows, asserting `/run/substrate.sock` ownership (`root:substrate 0660`) after each run or capturing sudo output for curl installs.",
        "Harness verifies the invoking user belongs to the `substrate` group (or warns when running as root/curl context) and records lingering guidance plus whether `loginctl enable-linger` is already configured.",
        "Fixtures/log capture updated so non-systemd hosts record a structured skip with reasoning instead of failing.",
        "Session log documents platform constraints (e.g., containerized CI) that prevent executing privileged commands.",
        "`cargo fmt`; `./tests/installers/install_smoke.sh --scenario dev`; `./tests/installers/install_smoke.sh --scenario prod` executed or skips logged."
      ],
      "start_checklist": [
<<<<<<< HEAD
        "git checkout feat/p0-platform-stability && git pull --ff-only",
=======
        "git checkout feat/p0-platform-stability-follow-up && git pull --ff-only",
>>>>>>> 8dc999dd
        "Read p0_platform_stability_plan.md, tasks.json, session_log.md, S1d-code scope, and the S1d-test prompt",
        "Set S1d-test to in_progress, append START entry, commit doc update (`git commit -am \"docs: start S1d-test\"`)",
        "Create branch/worktree: `git checkout -b ps-s1d-devinstall-test`, `git worktree add wt/ps-s1d-devinstall-test ps-s1d-devinstall-test`, `cd wt/ps-s1d-devinstall-test`"
      ],
      "end_checklist": [
        "Ensure fmt/tests/scripts completed; log skips or blockers with detail",
        "Commit worktree changes (e.g., `test: add installer socket parity smoke`)",
<<<<<<< HEAD
        "Merge ps-s1d-devinstall-test into feat/p0-platform-stability",
        "Update tasks.json + session_log.md (END entry with command results, skip rationales, lingering guidance notes)",
        "Confirm S1d-integ prompt reflects the new smoke coverage expectations",
        "Commit doc/task/log updates (`git commit -am \"docs: finish S1d-test\"`), remove worktree, hand off"
=======
        "Merge ps-s1d-devinstall-test into feat/p0-platform-stability-follow-up",
        "Update tasks.json + session_log.md (END entry with command results, skip rationales, lingering guidance notes)",
        "Confirm S1d-integ prompt reflects the new smoke coverage expectations",
        "Commit doc/task/log updates (`git commit -am \"docs: finish S1d-test\"`) on feat/p0-platform-stability-follow-up, remove worktree, hand off"
>>>>>>> 8dc999dd
      ],
      "depends_on": [
        "S1d-code"
      ],
      "concurrent_with": [
        "S1d-code"
      ],
      "worktree": "wt/ps-s1d-devinstall-test",
      "integration_task": "S1d-integ",
      "kickoff_prompt": "docs/project_management/next/p0-platform-stability/kickoff_prompts/S1d-test.md"
    },
    {
<<<<<<< HEAD
      "id": "S1d-integ",
      "name": "Installer socket-activation parity (integration)",
      "type": "integration",
      "phase": "S1d – Installer Socket-Activation Parity",
      "status": "in_progress",
      "description": "Merge the S1d installer code/test work, re-run fmt/shellcheck plus both installer smoke scenarios, and document the group creation + lingering guidance for dev/prod installers before fast-forwarding feat/p0-platform-stability.",
      "references": [
        "docs/project_management/next/p0-platform-stability/p0_platform_stability_plan.md",
        "scripts/substrate/dev-install-substrate.sh",
        "scripts/substrate/install-substrate.sh",
        "scripts/substrate/dev-uninstall-substrate.sh",
        "scripts/substrate/uninstall-substrate.sh",
        "tests/installers/install_smoke.sh",
        "docs/AGENTS.md",
        "docs/INSTALLATION.md",
        "docs/WORLD.md"
      ],
      "acceptance_criteria": [
        "ps-s1d-devinstall-integ merges ps-s1d-devinstall-code/test cleanly and fast-forwards back onto feat/p0-platform-stability.",
        "`cargo fmt`; `shellcheck scripts/substrate/dev-install-substrate.sh scripts/substrate/dev-uninstall-substrate.sh scripts/substrate/install-substrate.sh scripts/substrate/uninstall-substrate.sh`; `./tests/installers/install_smoke.sh --scenario dev`; `./tests/installers/install_smoke.sh --scenario prod` executed or skips/logged output.",
        "Session log and docs capture installer parity guidance (substrate group creation + loginctl lingering for dev/prod paths) along with smoke command outcomes/skips.",
        "tasks.json reflects `S1d-code`, `S1d-test`, and `S1d-integ` completion, worktree removed, and stakeholders notified of parity readiness."
      ],
      "start_checklist": [
        "git checkout feat/p0-platform-stability && git pull --ff-only",
        "Confirm S1d-code and S1d-test branches are ready/merged into feat/p0-platform-stability",
        "Set S1d-integ to in_progress, append START entry, commit doc update (`git commit -am \"docs: start S1d-integ\"`)",
        "Create branch/worktree: `git checkout -b ps-s1d-devinstall-integ`, `git worktree add wt/ps-s1d-devinstall-integ ps-s1d-devinstall-integ`, `cd wt/ps-s1d-devinstall-integ`"
      ],
      "end_checklist": [
        "Confirm commands succeeded; log skips with justification",
        "Merge integration branch back into feat/p0-platform-stability (fast-forward)",
        "Update tasks.json (S1d-* statuses), append END entry with smoke results + lingering/group notes + Windows hand-off",
        "Document installer guidance updates/next steps in session log and notify stakeholders that dev installer parity is met",
        "Commit doc/task/log updates (`git commit -am \"docs: finish S1d-integ\"`), remove worktree"
      ],
      "depends_on": [
        "S1d-code",
        "S1d-test"
      ],
      "concurrent_with": [],
      "worktree": "wt/ps-s1d-devinstall-integ",
      "integration_task": null,
      "kickoff_prompt": "docs/project_management/next/p0-platform-stability/kickoff_prompts/S1d-integ.md"
    },
    {
=======
>>>>>>> 8dc999dd
      "id": "S1e-code",
      "name": "Installer state tracking & cleanup (code)",
      "type": "code",
      "phase": "S1e – Installer State Tracking",
      "status": "queued",
      "description": "Persist install-time host tweaks (substrate group membership, loginctl lingering, future interactive choices) and add opt-in uninstall cleanup so Substrate can restore the host to its prior state.",
      "references": [
        "docs/project_management/next/p0-platform-stability/p0_platform_stability_plan.md",
        "scripts/substrate/install-substrate.sh",
        "scripts/substrate/dev-install-substrate.sh",
        "scripts/substrate/uninstall-substrate.sh",
        "scripts/substrate/dev-uninstall-substrate.sh",
        "docs/INSTALLATION.md",
        "docs/WORLD.md",
        "docs/CONFIGURATION.md"
      ],
      "acceptance_criteria": [
        "Installers detect/record whether the substrate group existed, which users were added, and each user’s prior loginctl lingering state (metadata stored under ~/.substrate).",
        "Uninstallers offer a flag (and future interactive mode hook) that removes group membership and disables lingering only when Substrate previously enabled them; default behavior continues to print guidance when provenance is unknown.",
        "Metadata schema/versioning documented so future installers can add new host-state toggles without breaking older entries.",
        "Docs describe the new cleanup flag, metadata location, and how interactive install/uninstall flow will surface these options.",
        "`cargo fmt`; `shellcheck scripts/substrate/dev-install-substrate.sh scripts/substrate/install-substrate.sh scripts/substrate/dev-uninstall-substrate.sh scripts/substrate/uninstall-substrate.sh` executed/logged."
      ],
      "start_checklist": [
        "Checkout feat/p0-platform-stability-follow-up && git pull --ff-only",
        "Read the S1d results, plan/tasks/session log, and this kickoff prompt",
        "Set S1e-code to in_progress, append START entry, commit doc update (`git commit -am \"docs: start S1e-code\"`)",
        "Create branch/worktree: `git checkout -b ps-s1e-installer-code`, `git worktree add wt/ps-s1e-installer-code ps-s1e-installer-code`, `cd wt/ps-s1e-installer-code`"
      ],
      "end_checklist": [
        "Ensure fmt/shellcheck completed (note skips with justification)",
        "Commit worktree changes with descriptive message",
        "Merge ps-s1e-installer-code into feat/p0-platform-stability-follow-up",
        "Update tasks.json + session_log.md with END entry",
        "Confirm S1e-integ prompt contents (or add it if missing)",
        "Commit doc/task/log updates (`git commit -am \"docs: finish S1e-code\"`), remove worktree, hand off"
      ],
      "depends_on": [
        "S1d-code"
      ],
      "concurrent_with": [],
      "worktree": "wt/ps-s1e-installer-code",
      "integration_task": "S1e-integ",
      "kickoff_prompt": "docs/project_management/next/p0-platform-stability/kickoff_prompts/S1e-code.md"
    },
    {
      "id": "S1e-test",
      "name": "Installer state tracking & cleanup (test)",
      "type": "test",
      "phase": "S1e – Installer State Tracking",
      "status": "queued",
      "description": "Add installer harness coverage to validate the metadata schema, cleanup flag behavior, and edge cases (missing/corrupt files, multi-user entries) introduced in S1e-code.",
      "references": [
        "docs/project_management/next/p0-platform-stability/p0_platform_stability_plan.md",
        "scripts/substrate/install-substrate.sh",
        "scripts/substrate/dev-install-substrate.sh",
        "scripts/substrate/uninstall-substrate.sh",
        "scripts/substrate/dev-uninstall-substrate.sh",
        "tests/installers"
      ],
      "acceptance_criteria": [
        "Unit/integration tests cover metadata creation/upgrade paths, fallback behavior when the file is missing, and cleanup-flag behavior when Substrate previously toggled lingering/group membership.",
        "Harness scripts simulate multi-user metadata so we verify only recorded users/groups are modified.",
        "Test docs/logs describe how to exercise the cleanup flag on real hosts vs hermetic mocks.",
        "`cargo fmt`; installer harness/tests executed (or skips logged) with command output captured in the session log."
      ],
      "start_checklist": [
        "Checkout feat/p0-platform-stability-follow-up && git pull --ff-only",
        "Review S1e-code implementation, plan/tasks/session log, and this prompt",
        "Set S1e-test to in_progress, append START entry, commit doc update",
        "Create branch/worktree: `git checkout -b ps-s1e-installer-test`, `git worktree add wt/ps-s1e-installer-test ps-s1e-installer-test`, `cd wt/ps-s1e-installer-test`"
      ],
      "end_checklist": [
        "Ensure fmt/tests/scripts completed; document skips with justification",
        "Commit worktree changes (tests/harness updates)",
        "Merge ps-s1e-installer-test into feat/p0-platform-stability-follow-up",
        "Update tasks.json + session_log.md with END entry (include command results)",
        "Confirm S1e-integ prompt reflects new harness coverage",
        "Commit doc/task/log updates (`git commit -am \"docs: finish S1e-test\"`), remove worktree, hand off"
      ],
      "depends_on": [
        "S1e-code"
      ],
      "concurrent_with": [],
      "worktree": "wt/ps-s1e-installer-test",
      "integration_task": "S1e-integ",
      "kickoff_prompt": "docs/project_management/next/p0-platform-stability/kickoff_prompts/S1e-test.md"
    },
    {
      "id": "S1e-integ",
      "name": "Installer state tracking & cleanup (integration)",
      "type": "integration",
      "phase": "S1e – Installer State Tracking",
      "status": "queued",
      "description": "Merge the S1e code/test branches, re-run fmt/shellcheck/tests, and land the installer metadata feature on feat/p0-platform-stability-follow-up with updated docs/logs.",
      "references": [
        "docs/project_management/next/p0-platform-stability/p0_platform_stability_plan.md",
        "scripts/substrate",
        "docs/INSTALLATION.md",
        "docs/WORLD.md"
      ],
      "acceptance_criteria": [
        "wt/ps-s1e-installer-integ merges ps-s1e-installer-code/test cleanly and fast-forwards feat/p0-platform-stability-follow-up.",
        "`cargo fmt`; `shellcheck` on installer/uninstaller scripts; installer harness/tests re-run (or skips logged) with results recorded.",
        "tasks.json + session_log.md updated with END entry; next prompts (interactive installer work) referenced."
      ],
      "start_checklist": [
        "Checkout feat/p0-platform-stability-follow-up && git pull --ff-only",
        "Confirm S1e-code/test completed",
        "Set S1e-integ to in_progress, append START entry, commit doc update",
        "Create branch/worktree: `git checkout -b ps-s1e-installer-integ`, `git worktree add wt/ps-s1e-installer-integ ps-s1e-installer-integ`, `cd wt/ps-s1e-installer-integ`"
      ],
      "end_checklist": [
        "Merge code/test branches, resolve conflicts",
        "Run required fmt/shellcheck/tests; capture output",
        "Fast-forward merge into feat/p0-platform-stability-follow-up",
        "Update tasks.json + session_log.md with END entry (include commands run)",
        "Commit doc/task/log updates (`git commit -am \"docs: finish S1e-integ\"`), remove worktree, hand off"
      ],
      "depends_on": [
        "S1e-code",
        "S1e-test"
      ],
      "concurrent_with": [],
      "worktree": "wt/ps-s1e-installer-integ",
      "integration_task": null,
      "kickoff_prompt": "docs/project_management/next/p0-platform-stability/kickoff_prompts/S1e-integ.md"
    }
  ]
}<|MERGE_RESOLUTION|>--- conflicted
+++ resolved
@@ -420,136 +420,6 @@
       "worktree": null,
       "integration_task": null,
       "kickoff_prompt": "docs/project_management/next/p0-platform-stability/kickoff_prompts/S1c-windows-dry-run.md"
-    },
-    {
-      "id": "S1d-code",
-      "name": "Installer socket-activation parity (code)",
-      "type": "code",
-      "phase": "S1d – Installer Parity",
-      "status": "pending",
-      "description": "Update the dev and production install/uninstall scripts so they match the provisioning flow (group creation, lingering guidance, logging).",
-      "references": [
-        "docs/project_management/next/p0-platform-stability/p0_platform_stability_plan.md",
-        "scripts/substrate/dev-install-substrate.sh",
-        "scripts/substrate/dev-uninstall-substrate.sh",
-        "scripts/substrate/install-substrate.sh",
-        "scripts/substrate/uninstall-substrate.sh",
-        "scripts/linux/world-provision.sh",
-        "docs/INSTALLATION.md",
-        "AGENTS.md"
-      ],
-      "acceptance_criteria": [
-        "Both dev and production installers ensure the `substrate` group exists, add the invoking user (or emit instructions when running as non-root), and reload socket/service units so `/run/substrate.sock` is `root:substrate 0660`.",
-        "Installer output (dev + prod) highlights the need to run `loginctl enable-linger <user>` (with explanation) and records whether lingering is already enabled.",
-        "Both uninstallers remove the units/socket cleanly and provide guidance for reversing lingering/group setup when appropriate.",
-        "`cargo fmt`; `shellcheck scripts/substrate/dev-install-substrate.sh scripts/substrate/dev-uninstall-substrate.sh scripts/substrate/install-substrate.sh scripts/substrate/uninstall-substrate.sh` executed/logged."
-      ],
-      "start_checklist": [
-        "Checkout feat/p0-platform-stability, pull latest",
-        "Set S1d-code to in_progress, log START entry, commit docs update",
-        "Create branch ps-s1d-devinstall-code",
-        "Create worktree wt/ps-s1d-devinstall-code from that branch"
-      ],
-      "end_checklist": [
-        "Ensure fmt/shellcheck runs recorded",
-        "Commit worktree changes",
-        "Merge ps-s1d-devinstall-code into feat/p0-platform-stability",
-        "Update tasks.json + session_log.md with END entry",
-        "Confirm S1d-integ prompt",
-        "Commit docs update on feat/p0-platform-stability"
-      ],
-      "depends_on": [
-        "S1c-integ"
-      ],
-      "concurrent_with": [
-        "S1d-test"
-      ],
-      "worktree": "wt/ps-s1d-devinstall-code",
-      "integration_task": "S1d-integ",
-      "kickoff_prompt": "docs/project_management/next/p0-platform-stability/kickoff_prompts/S1d-code.md"
-    },
-    {
-      "id": "S1d-test",
-      "name": "Dev installer socket-activation parity (test)",
-      "type": "test",
-      "phase": "S1d – Installer Parity",
-      "status": "pending",
-      "description": "Extend installer harness/tests to cover the dev install scenario, verifying socket perms, group membership, and lingering guidance.",
-      "references": [
-        "docs/project_management/next/p0-platform-stability/p0_platform_stability_plan.md",
-        "tests/installers/install_smoke.sh",
-        "scripts/substrate/dev-install-substrate.sh",
-        "scripts/substrate/dev-uninstall-substrate.sh",
-        "docs/INSTALLATION.md"
-      ],
-      "acceptance_criteria": [
-        "Installer harness asserts `/run/substrate.sock` ownership and records `substrate` group membership after both dev and production installs (or captures sudo output showing root-level setup).",
-        "Tests capture the lingering guidance output for both installers; skips documented if the environment cannot run systemd.",
-        "`./tests/installers/install_smoke.sh --scenario dev` (or equivalent) plus the production scenario executed/logged; docs updated with validation notes."
-      ],
-      "start_checklist": [
-        "Checkout feat/p0-platform-stability, pull latest",
-        "Set S1d-test to in_progress, log START entry, commit docs update",
-        "Create branch ps-s1d-devinstall-test",
-        "Create worktree wt/ps-s1d-devinstall-test from that branch"
-      ],
-      "end_checklist": [
-        "Ensure fmt/tests/scripts completed (note skips)",
-        "Commit worktree changes",
-        "Merge ps-s1d-devinstall-test into feat/p0-platform-stability",
-        "Update tasks.json + session_log.md with END entry",
-        "Confirm S1d-integ prompt",
-        "Commit docs update on feat/p0-platform-stability"
-      ],
-      "depends_on": [
-        "S1c-integ"
-      ],
-      "concurrent_with": [
-        "S1d-code"
-      ],
-      "worktree": "wt/ps-s1d-devinstall-test",
-      "integration_task": "S1d-integ",
-      "kickoff_prompt": "docs/project_management/next/p0-platform-stability/kickoff_prompts/S1d-test.md"
-    },
-    {
-      "id": "S1d-integ",
-      "name": "Dev installer socket-activation parity (integration)",
-      "type": "integration",
-      "phase": "S1d – Installer Parity",
-      "status": "pending",
-      "description": "Merge S1d code/test branches, re-run fmt/shellcheck/installer harnesses, and update docs/logs with the new dev workflow.",
-      "references": [
-        "docs/project_management/next/p0-platform-stability/p0_platform_stability_plan.md",
-        "scripts/substrate/dev-install-substrate.sh",
-        "tests/installers/install_smoke.sh"
-      ],
-      "acceptance_criteria": [
-        "wt/ps-s1d-devinstall-integ merges ps-s1d-devinstall-code/test; conflicts resolved.",
-        "`cargo fmt`; shellcheck on touched scripts; `./tests/installers/install_smoke.sh` covering both dev and production scenarios executed/logged (or skips documented).",
-        "Docs/tasks/session log updated with installer parity notes and lingering guidance references."
-      ],
-      "start_checklist": [
-        "Checkout feat/p0-platform-stability, pull latest",
-        "Confirm S1d-code/test completed",
-        "Set S1d-integ to in_progress, log START entry, commit docs update",
-        "Create branch ps-s1d-devinstall-integ",
-        "Create worktree wt/ps-s1d-devinstall-integ from that branch"
-      ],
-      "end_checklist": [
-        "Merge code/test branches, resolve conflicts",
-        "Run required fmt/lint/tests/scripts",
-        "Merge integration branch back to feat/p0-platform-stability",
-        "Update tasks.json + session_log.md with END entry",
-        "Document closure/hand-off"
-      ],
-      "depends_on": [
-        "S1d-code",
-        "S1d-test"
-      ],
-      "concurrent_with": [],
-      "worktree": "wt/ps-s1d-devinstall-integ",
-      "integration_task": null,
-      "kickoff_prompt": "docs/project_management/next/p0-platform-stability/kickoff_prompts/S1d-integ.md"
     },
     {
       "id": "R1a-code",
@@ -1211,7 +1081,7 @@
         "`cargo fmt`; `shellcheck scripts/substrate/dev-install-substrate.sh scripts/substrate/dev-uninstall-substrate.sh scripts/substrate/install-substrate.sh scripts/substrate/uninstall-substrate.sh` executed or skips logged."
       ],
       "start_checklist": [
-        "Checkout feat/p0-platform-stability-follow-up && git pull --ff-only",
+        "Checkout feat/p0-platform-stability && git pull --ff-only",
         "Read p0_platform_stability_plan.md, tasks.json, session_log.md, and the kickoff prompt",
         "Set S1d-code to in_progress, append START entry to the session log, commit doc update",
         "Create branch ps-s1d-devinstall-code, add worktree wt/ps-s1d-devinstall-code, and switch into it"
@@ -1219,10 +1089,10 @@
       "end_checklist": [
         "Ensure fmt/shellcheck completed (document skips if any)",
         "Commit worktree changes (script/doc updates) with descriptive message",
-        "Merge ps-s1d-devinstall-code back into feat/p0-platform-stability-follow-up",
+        "Merge ps-s1d-devinstall-code back into feat/p0-platform-stability",
         "Update tasks.json + session_log.md with END entry",
         "Confirm S1d-integ prompt remains accurate (edit if scope changed)",
-        "Commit docs/task/log updates on feat/p0-platform-stability-follow-up"
+        "Commit docs/task/log updates on feat/p0-platform-stability"
       ],
       "depends_on": [
         "S1c-integ"
@@ -1239,7 +1109,7 @@
       "name": "Installer socket-activation parity (test)",
       "type": "test",
       "phase": "S1d – Installer Socket-Activation Parity",
-      "status": "in_progress",
+      "status": "completed",
       "description": "Extend the installer smoke harness with dev/prod scenarios that verify socket activation parity, record lingering guidance, and gracefully skip when systemd prerequisites are missing.",
       "references": [
         "docs/project_management/next/p0-platform-stability/p0_platform_stability_plan.md",
@@ -1256,11 +1126,7 @@
         "`cargo fmt`; `./tests/installers/install_smoke.sh --scenario dev`; `./tests/installers/install_smoke.sh --scenario prod` executed or skips logged."
       ],
       "start_checklist": [
-<<<<<<< HEAD
         "git checkout feat/p0-platform-stability && git pull --ff-only",
-=======
-        "git checkout feat/p0-platform-stability-follow-up && git pull --ff-only",
->>>>>>> 8dc999dd
         "Read p0_platform_stability_plan.md, tasks.json, session_log.md, S1d-code scope, and the S1d-test prompt",
         "Set S1d-test to in_progress, append START entry, commit doc update (`git commit -am \"docs: start S1d-test\"`)",
         "Create branch/worktree: `git checkout -b ps-s1d-devinstall-test`, `git worktree add wt/ps-s1d-devinstall-test ps-s1d-devinstall-test`, `cd wt/ps-s1d-devinstall-test`"
@@ -1268,17 +1134,10 @@
       "end_checklist": [
         "Ensure fmt/tests/scripts completed; log skips or blockers with detail",
         "Commit worktree changes (e.g., `test: add installer socket parity smoke`)",
-<<<<<<< HEAD
         "Merge ps-s1d-devinstall-test into feat/p0-platform-stability",
         "Update tasks.json + session_log.md (END entry with command results, skip rationales, lingering guidance notes)",
         "Confirm S1d-integ prompt reflects the new smoke coverage expectations",
         "Commit doc/task/log updates (`git commit -am \"docs: finish S1d-test\"`), remove worktree, hand off"
-=======
-        "Merge ps-s1d-devinstall-test into feat/p0-platform-stability-follow-up",
-        "Update tasks.json + session_log.md (END entry with command results, skip rationales, lingering guidance notes)",
-        "Confirm S1d-integ prompt reflects the new smoke coverage expectations",
-        "Commit doc/task/log updates (`git commit -am \"docs: finish S1d-test\"`) on feat/p0-platform-stability-follow-up, remove worktree, hand off"
->>>>>>> 8dc999dd
       ],
       "depends_on": [
         "S1d-code"
@@ -1291,12 +1150,11 @@
       "kickoff_prompt": "docs/project_management/next/p0-platform-stability/kickoff_prompts/S1d-test.md"
     },
     {
-<<<<<<< HEAD
       "id": "S1d-integ",
       "name": "Installer socket-activation parity (integration)",
       "type": "integration",
       "phase": "S1d – Installer Socket-Activation Parity",
-      "status": "in_progress",
+      "status": "completed",
       "description": "Merge the S1d installer code/test work, re-run fmt/shellcheck plus both installer smoke scenarios, and document the group creation + lingering guidance for dev/prod installers before fast-forwarding feat/p0-platform-stability.",
       "references": [
         "docs/project_management/next/p0-platform-stability/p0_platform_stability_plan.md",
@@ -1338,8 +1196,6 @@
       "kickoff_prompt": "docs/project_management/next/p0-platform-stability/kickoff_prompts/S1d-integ.md"
     },
     {
-=======
->>>>>>> 8dc999dd
       "id": "S1e-code",
       "name": "Installer state tracking & cleanup (code)",
       "type": "code",
