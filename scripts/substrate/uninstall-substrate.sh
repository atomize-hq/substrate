#!/usr/bin/env bash
set -euo pipefail

log() { printf '[substrate-uninstall] %s\n' "$1"; }

# Determine the target user's home directory (supports sudo execution)
USER_HOME="${HOME}"
if [[ ${EUID} -eq 0 && -n "${SUDO_USER:-}" ]]; then
  USER_HOME="$(eval echo "~${SUDO_USER}" 2>/dev/null || echo "${HOME}")"
fi

if [[ -z "${USER_HOME}" || ! -d "${USER_HOME}" ]]; then
  USER_HOME="${HOME}"
fi

maybe_sudo() {
  if [[ ${EUID} -eq 0 ]]; then
    "$@"
    return
  fi

  if command -v sudo >/dev/null 2>&1; then
    sudo -n "$@"
    local status=$?
    if [[ ${status} -eq 0 ]]; then
      return
    fi
    if [[ ${status} -eq 1 ]]; then
      log "sudo password required for '$*'; rerun uninstall with sudo to complete this step."
    else
      log "sudo failed running '$*' (exit ${status})."
    fi
    return ${status}
  fi

  log "sudo not available; attempting '$*' without elevation"
  "$@"
}

run_python() {
  local clean_path
  clean_path="${SHIM_ORIGINAL_PATH:-/usr/local/sbin:/usr/local/bin:/usr/sbin:/usr/bin:/sbin:/bin}"
  env -i PATH="${clean_path}" HOME="${USER_HOME}" python3 "$@"
}

log "Stopping substrate processes (if any)..."
pgrep -fl substrate || true
pkill -x substrate || true
pkill -f '/substrate/bin/substrate-shim' || true
pkill -f '/substrate-forwarder' || true
pkill -f '/substrate-world-agent' || true

log "Removing PATH/BASH_ENV snippets..."
run_python - <<'PY'
import pathlib
home = pathlib.Path.home()
marker = 'substrate installer'
for rc_name in ['.zshrc', '.bashrc', '.bash_profile']:
    path = home / rc_name
    if not path.exists():
        continue
    lines = path.read_text().splitlines()
    new_lines = []
    skip = False
    for line in lines:
        if marker in line:
            skip = True
            continue
        if skip:
            if line.strip() == 'fi':
                skip = False
                continue
            if 'substrate_bashenv' in line or 'BASH_ENV' in line:
                continue
            continue
        if 'substrate_bashenv' in line:
            continue
        new_lines.append(line)
    path.write_text('\n'.join(new_lines) + ('\n' if new_lines else ''))
PY

log "Removing substrate directories..."
run_python - <<'PY'
import pathlib, shutil
home = pathlib.Path.home()
for target in [
    '.substrate',
    '.substrate_bashenv',
    '.substrate_bashenv_trampoline',
    '.substrate_preexec',
    '.substrate_history',
    '.substrate.lock',
]:
    path = home / target
    if path.is_dir():
        shutil.rmtree(path, ignore_errors=True)
    elif path.exists():
        path.unlink()
PY

if command -v systemctl >/dev/null 2>&1; then
    log "Stopping substrate-world-agent service..."
    maybe_sudo systemctl stop substrate-world-agent.service 2>/dev/null || true
    maybe_sudo systemctl disable substrate-world-agent.service 2>/dev/null || true

    log "Removing systemd unit + runtime directories..."
    maybe_sudo rm -f /etc/systemd/system/substrate-world-agent.service || true
    maybe_sudo rm -rf /var/lib/substrate || true
    maybe_sudo rm -rf /run/substrate || true
    maybe_sudo systemctl daemon-reload 2>/dev/null || true
fi

log "Removing world-agent binary from /usr/local/bin (if present)..."
maybe_sudo rm -f /usr/local/bin/substrate-world-agent || true

if command -v limactl >/dev/null 2>&1; then
  # Only relevant on macOS hosts where Lima is installed.
  if [[ "$(uname -s)" == "Darwin" ]]; then
    log "Removing Lima VM..."
    if limactl list 2>/dev/null | grep -q substrate; then
      limactl stop substrate || true
      limactl delete substrate || true
    fi
  fi
fi

log "Checking for host symlinks..."
<<<<<<< HEAD
ls -l /usr/local/bin 2>/dev/null | grep substrate || true
ls -l "${USER_HOME}/bin" 2>/dev/null | grep substrate || true
=======
for target in /usr/local/bin/substrate*; do
  if [[ -e "${target}" ]]; then
    ls -l "${target}"
  fi
done
if [[ -d "${HOME}/bin" ]]; then
  for target in "${HOME}"/bin/substrate*; do
    if [[ -e "${target}" ]]; then
      ls -l "${target}"
    fi
  done
fi
>>>>>>> 07ebd56b

log "Clearing shell command cache..."
hash -r || true

log "Done. Open a new shell to pick up changes."<|MERGE_RESOLUTION|>--- conflicted
+++ resolved
@@ -2,16 +2,6 @@
 set -euo pipefail
 
 log() { printf '[substrate-uninstall] %s\n' "$1"; }
-
-# Determine the target user's home directory (supports sudo execution)
-USER_HOME="${HOME}"
-if [[ ${EUID} -eq 0 && -n "${SUDO_USER:-}" ]]; then
-  USER_HOME="$(eval echo "~${SUDO_USER}" 2>/dev/null || echo "${HOME}")"
-fi
-
-if [[ -z "${USER_HOME}" || ! -d "${USER_HOME}" ]]; then
-  USER_HOME="${HOME}"
-fi
 
 maybe_sudo() {
   if [[ ${EUID} -eq 0 ]]; then
@@ -40,7 +30,7 @@
 run_python() {
   local clean_path
   clean_path="${SHIM_ORIGINAL_PATH:-/usr/local/sbin:/usr/local/bin:/usr/sbin:/usr/bin:/sbin:/bin}"
-  env -i PATH="${clean_path}" HOME="${USER_HOME}" python3 "$@"
+  env -i PATH="${clean_path}" HOME="${HOME}" python3 "$@"
 }
 
 log "Stopping substrate processes (if any)..."
@@ -125,10 +115,6 @@
 fi
 
 log "Checking for host symlinks..."
-<<<<<<< HEAD
-ls -l /usr/local/bin 2>/dev/null | grep substrate || true
-ls -l "${USER_HOME}/bin" 2>/dev/null | grep substrate || true
-=======
 for target in /usr/local/bin/substrate*; do
   if [[ -e "${target}" ]]; then
     ls -l "${target}"
@@ -141,7 +127,6 @@
     fi
   done
 fi
->>>>>>> 07ebd56b
 
 log "Clearing shell command cache..."
 hash -r || true
